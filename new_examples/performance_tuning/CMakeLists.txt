if (WIN32)
  set(CMAKE_CXX_FLAGS "${CMAKE_CXX_FLAGS} -Qtbb")
  set(CMAKE_CXX_LINKER_FLAGS "-Qtbb")
else()
  set(CMAKE_CXX_FLAGS "${CMAKE_CXX_FLAGS} -tbb")
  set(CMAKE_CXX_LINKER_FLAGS "-tbb -lpthread") 
endif()

<<<<<<< HEAD
foreach(tpp global_control_and_implicit_arena.cpp 
            global_control_and_explicit_arena.cpp 
            global_control_and_implicit_conflict.cpp 
            global_control_and_explicit_conflict.cpp 
            priorities_and_conflict.cpp 
            building_work.cpp
            matrix_transpose.cpp
            oblivious_transpose.cpp
            oblivious_transpose_simple_partitioner.cpp
            parallel_for_addition.cpp
            timing_partitioners.cpp
            blocked_ranges_trivial.cpp)
	string(REPLACE ".cpp" "" texe ${tpp})
=======
foreach(tpp blocked_ranges_trivial.cpp
            constraints.cpp
            global_control_and_explicit_arena.cpp
            global_control_and_explicit_conflict.cpp
            global_control_and_implicit_arena.cpp
            global_control_and_implicit_conflict.cpp
            parallel_for_addition_partitioners.cpp
            parallel_deterministic_reduce_partitioners.cpp
            parallel_for_partitioners.cpp
            parallel_for_partitioners_timed.cpp
            parallel_for_transpose_partitioners.cpp
            parallel_pipeline_timed.cpp
            partitioners_imbalanced_loops.cpp
            priorities_and_conflict.cpp
            task_scheduler_observer.cpp)
  string(REPLACE ".cpp" "" texe ${tpp})
>>>>>>> faf88cbd
  add_executable(${texe} ${tpp})
  target_include_directories(${texe} PUBLIC
    $<BUILD_INTERFACE:${CMAKE_CURRENT_SOURCE_DIR}/../common>
  )   
  target_link_libraries(${texe} ${CMAKE_THREAD_LIBS_INIT})
  set_property(TARGET ${texe} PROPERTY CXX_STANDARD 20) 
  add_test(${texe} ${texe})
endforeach()
<|MERGE_RESOLUTION|>--- conflicted
+++ resolved
@@ -6,21 +6,6 @@
   set(CMAKE_CXX_LINKER_FLAGS "-tbb -lpthread") 
 endif()
 
-<<<<<<< HEAD
-foreach(tpp global_control_and_implicit_arena.cpp 
-            global_control_and_explicit_arena.cpp 
-            global_control_and_implicit_conflict.cpp 
-            global_control_and_explicit_conflict.cpp 
-            priorities_and_conflict.cpp 
-            building_work.cpp
-            matrix_transpose.cpp
-            oblivious_transpose.cpp
-            oblivious_transpose_simple_partitioner.cpp
-            parallel_for_addition.cpp
-            timing_partitioners.cpp
-            blocked_ranges_trivial.cpp)
-	string(REPLACE ".cpp" "" texe ${tpp})
-=======
 foreach(tpp blocked_ranges_trivial.cpp
             constraints.cpp
             global_control_and_explicit_arena.cpp
@@ -37,7 +22,6 @@
             priorities_and_conflict.cpp
             task_scheduler_observer.cpp)
   string(REPLACE ".cpp" "" texe ${tpp})
->>>>>>> faf88cbd
   add_executable(${texe} ${tpp})
   target_include_directories(${texe} PUBLIC
     $<BUILD_INTERFACE:${CMAKE_CURRENT_SOURCE_DIR}/../common>
