/*
    Copyright (c) 2005-2025 Intel Corporation

    Licensed under the Apache License, Version 2.0 (the "License");
    you may not use this file except in compliance with the License.
    You may obtain a copy of the License at

        http://www.apache.org/licenses/LICENSE-2.0

    Unless required by applicable law or agreed to in writing, software
    distributed under the License is distributed on an "AS IS" BASIS,
    WITHOUT WARRANTIES OR CONDITIONS OF ANY KIND, either express or implied.
    See the License for the specific language governing permissions and
    limitations under the License.
*/

#include "common/test.h"
#include "common/utils.h"
#include "oneapi/tbb/detail/_config.h"
#include "tbb/global_control.h"

#include "tbb/task_group.h"

#include "common/concurrency_tracker.h"

#include <atomic>
#include <stdexcept>

//! \file test_task_group.cpp
//! \brief Test for [scheduler.task_group scheduler.task_group_status] specification

unsigned g_MaxConcurrency = 4;
using atomic_t = std::atomic<std::uintptr_t>;
unsigned MinThread = 1;
unsigned MaxThread = 4;

//------------------------------------------------------------------------
// Tests for the thread safety of the task_group manipulations
//------------------------------------------------------------------------

#include "common/spin_barrier.h"

enum SharingMode {
    VagabondGroup = 1,
    ParallelWait = 2
};

template<typename task_group_type>
class SharedGroupBodyImpl : utils::NoCopy, utils::NoAfterlife {
    static const std::uintptr_t c_numTasks0 = 4096,
                        c_numTasks1 = 1024;

    const std::uintptr_t m_numThreads;
    const std::uintptr_t m_sharingMode;

    task_group_type *m_taskGroup;
    atomic_t m_tasksSpawned,
             m_threadsReady;
    utils::SpinBarrier m_barrier;

    static atomic_t s_tasksExecuted;

    struct TaskFunctor {
        SharedGroupBodyImpl *m_pOwner;
        void operator () () const {
            if ( m_pOwner->m_sharingMode & ParallelWait ) {
                while ( utils::ConcurrencyTracker::PeakParallelism() < m_pOwner->m_numThreads )
                    utils::yield();
            }
            ++s_tasksExecuted;
        }
    };

    TaskFunctor m_taskFunctor;

    void Spawn ( std::uintptr_t numTasks ) {
        for ( std::uintptr_t i = 0; i < numTasks; ++i ) {
            ++m_tasksSpawned;
            utils::ConcurrencyTracker ct;
            m_taskGroup->run( m_taskFunctor );
        }
        ++m_threadsReady;
    }

    void DeleteTaskGroup () {
        delete m_taskGroup;
        m_taskGroup = nullptr;
    }

    void Wait () {
        while ( m_threadsReady != m_numThreads )
            utils::yield();
        const std::uintptr_t numSpawned = c_numTasks0 + c_numTasks1 * (m_numThreads - 1);
        CHECK_MESSAGE( m_tasksSpawned == numSpawned, "Wrong number of spawned tasks. The test is broken" );
        INFO("Max spawning parallelism is " << utils::ConcurrencyTracker::PeakParallelism() << "out of " << g_MaxConcurrency);
        if ( m_sharingMode & ParallelWait ) {
            m_barrier.wait( &utils::ConcurrencyTracker::Reset );
            {
                utils::ConcurrencyTracker ct;
                m_taskGroup->wait();
            }
            if ( utils::ConcurrencyTracker::PeakParallelism() == 1 ) {
                const char* msg = "Warning: No parallel waiting detected in TestParallelWait";
                WARN( msg );
            }
            m_barrier.wait();
        }
        else
            m_taskGroup->wait();
        CHECK_MESSAGE( m_tasksSpawned == numSpawned, "No tasks should be spawned after wait starts. The test is broken" );
        CHECK_MESSAGE( s_tasksExecuted == numSpawned, "Not all spawned tasks were executed" );
    }

public:
    SharedGroupBodyImpl ( std::uintptr_t numThreads, std::uintptr_t sharingMode = 0 )
        : m_numThreads(numThreads)
        , m_sharingMode(sharingMode)
        , m_taskGroup(nullptr)
        , m_barrier(numThreads)
    {
        CHECK_MESSAGE( m_numThreads > 1, "SharedGroupBody tests require concurrency" );
        if ((m_sharingMode & VagabondGroup) && m_numThreads != 2) {
            CHECK_MESSAGE(false, "In vagabond mode SharedGroupBody must be used with 2 threads only");
        }
        utils::ConcurrencyTracker::Reset();
        s_tasksExecuted = 0;
        m_tasksSpawned = 0;
        m_threadsReady = 0;
        m_taskFunctor.m_pOwner = this;
    }

    void Run ( std::uintptr_t idx ) {
        AssertLive();
        if ( idx == 0 ) {
            if (m_taskGroup || m_tasksSpawned) {
                CHECK_MESSAGE(false, "SharedGroupBody must be reset before reuse");
            }
            m_taskGroup = new task_group_type;
            Spawn( c_numTasks0 );
            Wait();
            if ( m_sharingMode & VagabondGroup )
                m_barrier.wait();
            else
                DeleteTaskGroup();
        }
        else {
            while ( m_tasksSpawned == 0 )
                utils::yield();
            CHECK_MESSAGE ( m_taskGroup, "Task group is not initialized");
            Spawn (c_numTasks1);
            if ( m_sharingMode & ParallelWait )
                Wait();
            if ( m_sharingMode & VagabondGroup ) {
                CHECK_MESSAGE ( idx == 1, "In vagabond mode SharedGroupBody must be used with 2 threads only" );
                m_barrier.wait();
                DeleteTaskGroup();
            }
        }
        AssertLive();
    }
};

template<typename task_group_type>
atomic_t SharedGroupBodyImpl<task_group_type>::s_tasksExecuted;

template<typename task_group_type>
class  SharedGroupBody : utils::NoAssign, utils::NoAfterlife {
    bool m_bOwner;
    SharedGroupBodyImpl<task_group_type> *m_pImpl;
public:
    SharedGroupBody ( std::uintptr_t numThreads, std::uintptr_t sharingMode = 0 )
        : utils::NoAssign()
        , utils::NoAfterlife()
        , m_bOwner(true)
        , m_pImpl( new SharedGroupBodyImpl<task_group_type>(numThreads, sharingMode) )
    {}
    SharedGroupBody ( const SharedGroupBody& src )
        : utils::NoAssign()
        , utils::NoAfterlife()
        , m_bOwner(false)
        , m_pImpl(src.m_pImpl)
    {}
    ~SharedGroupBody () {
        if ( m_bOwner )
            delete m_pImpl;
    }
    void operator() ( std::uintptr_t idx ) const {
        // Wrap the functior into additional task group to enforce bounding.
        task_group_type tg;
        tg.run_and_wait([&] { m_pImpl->Run(idx); });
    }
};

template<typename task_group_type>
class RunAndWaitSyncronizationTestBody : utils::NoAssign {
    utils::SpinBarrier& m_barrier;
    std::atomic<bool>& m_completed;
    task_group_type& m_tg;
public:
    RunAndWaitSyncronizationTestBody(utils::SpinBarrier& barrier, std::atomic<bool>& completed, task_group_type& tg)
        : m_barrier(barrier), m_completed(completed), m_tg(tg) {}

    void operator()() const {
        m_barrier.wait();
        utils::doDummyWork(100000);
        m_completed = true;
    }

    void operator()(int id) const {
        if (id == 0) {
            m_tg.run_and_wait(*this);
        } else {
            m_barrier.wait();
            m_tg.wait();
            CHECK_MESSAGE(m_completed, "A concurrent waiter has left the wait method earlier than work has finished");
        }
    }
};

template<typename task_group_type>
void TestParallelSpawn () {
    NativeParallelFor( g_MaxConcurrency, SharedGroupBody<task_group_type>(g_MaxConcurrency) );
}

template<typename task_group_type>
void TestParallelWait () {
    NativeParallelFor( g_MaxConcurrency, SharedGroupBody<task_group_type>(g_MaxConcurrency, ParallelWait) );

    utils::SpinBarrier barrier(g_MaxConcurrency);
    std::atomic<bool> completed;
    completed = false;
    task_group_type tg;
    RunAndWaitSyncronizationTestBody<task_group_type> b(barrier, completed, tg);
    NativeParallelFor( g_MaxConcurrency, b );
}

// Tests non-stack-bound task group (the group that is allocated by one thread and destroyed by the other)
template<typename task_group_type>
void TestVagabondGroup () {
    NativeParallelFor( 2, SharedGroupBody<task_group_type>(2, VagabondGroup) );
}

#include "common/memory_usage.h"

template<typename task_group_type>
void TestThreadSafety() {
    auto tests = [] {
        for (int trail = 0; trail < 10; ++trail) {
            TestParallelSpawn<task_group_type>();
            TestParallelWait<task_group_type>();
            TestVagabondGroup<task_group_type>();
        }
    };

    // Test and warm up allocator.
    tests();

    // Ensure that consumption is stabilized.
    std::size_t initial = utils::GetMemoryUsage();
    for (;;) {
        tests();
        std::size_t current = utils::GetMemoryUsage();
        if (current <= initial) {
            return;
        }
        initial = current;
    }
}
//------------------------------------------------------------------------
// Common requisites of the Fibonacci tests
//------------------------------------------------------------------------

const std::uintptr_t N = 20;
const std::uintptr_t F = 6765;

atomic_t g_Sum;

#define FIB_TEST_PROLOGUE() \
    const unsigned numRepeats = g_MaxConcurrency * 4;    \
    utils::ConcurrencyTracker::Reset()

#define FIB_TEST_EPILOGUE(sum) \
    CHECK(utils::ConcurrencyTracker::PeakParallelism() <= g_MaxConcurrency); \
    CHECK( sum == numRepeats * F );


// Fibonacci tasks specified as functors
template<class task_group_type>
class FibTaskBase : utils::NoAssign, utils::NoAfterlife {
protected:
    std::uintptr_t* m_pRes;
    mutable std::uintptr_t m_Num;
    virtual void impl() const = 0;
public:
    FibTaskBase( std::uintptr_t* y, std::uintptr_t n ) : m_pRes(y), m_Num(n) {}
    void operator()() const {
        utils::ConcurrencyTracker ct;
        AssertLive();
        if( m_Num < 2 ) {
            *m_pRes = m_Num;
        } else {
            impl();
        }
    }
    virtual ~FibTaskBase() {}
};

template<class task_group_type>
class FibTaskAsymmetricTreeWithFunctor : public FibTaskBase<task_group_type> {
public:
    FibTaskAsymmetricTreeWithFunctor( std::uintptr_t* y, std::uintptr_t n ) : FibTaskBase<task_group_type>(y, n) {}
    virtual void impl() const override {
        std::uintptr_t x = ~0u;
        task_group_type tg;
        tg.run( FibTaskAsymmetricTreeWithFunctor(&x, this->m_Num-1) );
        this->m_Num -= 2; tg.run_and_wait( *this );
        *(this->m_pRes) += x;
    }
};

template<class task_group_type>
class FibTaskSymmetricTreeWithFunctor : public FibTaskBase<task_group_type> {
public:
    FibTaskSymmetricTreeWithFunctor( std::uintptr_t* y, std::uintptr_t n ) : FibTaskBase<task_group_type>(y, n) {}
    virtual void impl() const override {
        std::uintptr_t x = ~0u,
               y = ~0u;
        task_group_type tg;
        tg.run( FibTaskSymmetricTreeWithFunctor(&x, this->m_Num-1) );
        tg.run( FibTaskSymmetricTreeWithFunctor(&y, this->m_Num-2) );
        tg.wait();
        *(this->m_pRes) = x + y;
    }
};

// Helper functions
template<class fib_task>
std::uintptr_t RunFibTask(std::uintptr_t n) {
    std::uintptr_t res = ~0u;
    fib_task(&res, n)();
    return res;
}

template<typename fib_task>
void RunFibTest() {
    FIB_TEST_PROLOGUE();
    std::uintptr_t sum = 0;
    for( unsigned i = 0; i < numRepeats; ++i )
        sum += RunFibTask<fib_task>(N);
    FIB_TEST_EPILOGUE(sum);
}

template<typename fib_task>
void FibFunctionNoArgs() {
    g_Sum += RunFibTask<fib_task>(N);
}

template<typename task_group_type>
void TestFibWithLambdas() {
    FIB_TEST_PROLOGUE();
    atomic_t sum;
    sum = 0;
    task_group_type tg;
    for( unsigned i = 0; i < numRepeats; ++i )
        tg.run( [&](){sum += RunFibTask<FibTaskSymmetricTreeWithFunctor<task_group_type> >(N);} );
    tg.wait();
    FIB_TEST_EPILOGUE(sum);
}

template<typename task_group_type>
void TestFibWithFunctor() {
    RunFibTest<FibTaskAsymmetricTreeWithFunctor<task_group_type> >();
    RunFibTest< FibTaskSymmetricTreeWithFunctor<task_group_type> >();
}

template<typename task_group_type>
void TestFibWithFunctionPtr() {
    FIB_TEST_PROLOGUE();
    g_Sum = 0;
    task_group_type tg;
    for( unsigned i = 0; i < numRepeats; ++i )
        tg.run( &FibFunctionNoArgs<FibTaskSymmetricTreeWithFunctor<task_group_type> > );
    tg.wait();
    FIB_TEST_EPILOGUE(g_Sum);
}

template<typename task_group_type>
void RunFibonacciTests() {
    TestFibWithLambdas<task_group_type>();
    TestFibWithFunctor<task_group_type>();
    TestFibWithFunctionPtr<task_group_type>();
}

class test_exception : public std::exception
{
    const char* m_strDescription;
public:
    test_exception ( const char* descr ) : m_strDescription(descr) {}

    const char* what() const noexcept override { return m_strDescription; }
};

using TestException = test_exception;

#include <string.h>

#define NUM_CHORES      512
#define NUM_GROUPS      64
#define SKIP_CHORES     (NUM_CHORES/4)
#define SKIP_GROUPS     (NUM_GROUPS/4)
#define EXCEPTION_DESCR1 "Test exception 1"
#define EXCEPTION_DESCR2 "Test exception 2"

atomic_t g_ExceptionCount;
atomic_t g_TaskCount;
unsigned g_ExecutedAtCancellation;
bool g_Rethrow;
bool g_Throw;

class ThrowingTask : utils::NoAssign, utils::NoAfterlife {
    atomic_t &m_TaskCount;
public:
    ThrowingTask( atomic_t& counter ) : m_TaskCount(counter) {}
    void operator() () const {
        utils::ConcurrencyTracker ct;
        AssertLive();
        if ( g_Throw ) {
            if ( ++m_TaskCount == SKIP_CHORES )
                TBB_TEST_THROW(test_exception(EXCEPTION_DESCR1));
            utils::yield();
        }
        else {
            ++g_TaskCount;
            while( !tbb::is_current_task_group_canceling() )
                utils::yield();
        }
    }
};

inline void ResetGlobals ( bool bThrow, bool bRethrow ) {
    g_Throw = bThrow;
    g_Rethrow = bRethrow;
    g_ExceptionCount = 0;
    g_TaskCount = 0;
    utils::ConcurrencyTracker::Reset();
}

template<typename task_group_type>
void LaunchChildrenWithFunctor () {
    atomic_t count;
    count = 0;
    task_group_type g;
    for (unsigned i = 0; i < NUM_CHORES; ++i) {
        if (i % 2 == 1) {
            g.run(g.defer(ThrowingTask(count)));
        } else
        {
            g.run(ThrowingTask(count));
        }
    }
#if TBB_USE_EXCEPTIONS
    tbb::task_group_status status = tbb::not_complete;
    bool exceptionCaught = false;
    try {
        status = g.wait();
    } catch ( TestException& e ) {
        CHECK_MESSAGE( e.what(), "Empty what() string" );
        CHECK_MESSAGE( strcmp(e.what(), EXCEPTION_DESCR1) == 0, "Unknown exception" );
        exceptionCaught = true;
        ++g_ExceptionCount;
    } catch( ... ) { CHECK_MESSAGE( false, "Unknown exception" ); }
    if (g_Throw && !exceptionCaught && status != tbb::canceled) {
        CHECK_MESSAGE(false, "No exception in the child task group");
    }
    if ( g_Rethrow && g_ExceptionCount > SKIP_GROUPS ) {
        throw test_exception(EXCEPTION_DESCR2);
    }
#else
    g.wait();
#endif
}

// Tests for cancellation and exception handling behavior
template<typename task_group_type>
void TestManualCancellationWithFunctor () {
    ResetGlobals( false, false );
    task_group_type tg;
    for (unsigned i = 0; i < NUM_GROUPS; ++i) {
        // TBB version does not require taking function address
        if (i % 2 == 0) {
            auto h = tg.defer(&LaunchChildrenWithFunctor<task_group_type>);
            tg.run(std::move(h));
        } else
        {
            tg.run(&LaunchChildrenWithFunctor<task_group_type>);
        }
    }
    CHECK_MESSAGE ( !tbb::is_current_task_group_canceling(), "Unexpected cancellation" );
    while ( g_MaxConcurrency > 1 && g_TaskCount == 0 )
        utils::yield();
    tg.cancel();
    g_ExecutedAtCancellation = int(g_TaskCount);
    tbb::task_group_status status = tg.wait();
    CHECK_MESSAGE( status == tbb::canceled, "Task group reported invalid status." );
    CHECK_MESSAGE( g_TaskCount <= NUM_GROUPS * NUM_CHORES, "Too many tasks reported. The test is broken" );
    CHECK_MESSAGE( g_TaskCount < NUM_GROUPS * NUM_CHORES, "No tasks were cancelled. Cancellation model changed?" );
    CHECK_MESSAGE( g_TaskCount <= g_ExecutedAtCancellation + utils::ConcurrencyTracker::PeakParallelism(), "Too many tasks survived cancellation" );
}

#if TBB_USE_EXCEPTIONS
template<typename task_group_type>
void TestExceptionHandling1 () {
    ResetGlobals( true, false );
    task_group_type tg;
    for( unsigned i = 0; i < NUM_GROUPS; ++i )
        // TBB version does not require taking function address
        tg.run( &LaunchChildrenWithFunctor<task_group_type> );
    try {
        tg.wait();
    } catch ( ... ) {
        CHECK_MESSAGE( false, "Unexpected exception" );
    }
    CHECK_MESSAGE( g_ExceptionCount <= NUM_GROUPS, "Too many exceptions from the child groups. The test is broken" );
    CHECK_MESSAGE( g_ExceptionCount == NUM_GROUPS, "Not all child groups threw the exception" );
}

template<typename task_group_type>
void TestExceptionHandling2 () {
    ResetGlobals( true, true );
    task_group_type tg;
    bool exceptionCaught = false;
    for( unsigned i = 0; i < NUM_GROUPS; ++i ) {
        // TBB version does not require taking function address
        tg.run( &LaunchChildrenWithFunctor<task_group_type> );
    }
    try {
        tg.wait();
    } catch ( TestException& e ) {
        CHECK_MESSAGE( e.what(), "Empty what() string" );
        CHECK_MESSAGE( strcmp(e.what(), EXCEPTION_DESCR2) == 0, "Unknown exception" );
        exceptionCaught = true;
    } catch( ... ) { CHECK_MESSAGE( false, "Unknown exception" ); }
    CHECK_MESSAGE( exceptionCaught, "No exception thrown from the root task group" );
    CHECK_MESSAGE( g_ExceptionCount >= SKIP_GROUPS, "Too few exceptions from the child groups. The test is broken" );
    CHECK_MESSAGE( g_ExceptionCount <= NUM_GROUPS - SKIP_GROUPS, "Too many exceptions from the child groups. The test is broken" );
    CHECK_MESSAGE( g_ExceptionCount < NUM_GROUPS - SKIP_GROUPS, "None of the child groups was cancelled" );
}

template <typename task_group_type>
void TestExceptionHandling3() {
    task_group_type tg;
    try {
        tg.run_and_wait([]() {
            volatile bool suppress_unreachable_code_warning = true;
            if (suppress_unreachable_code_warning) {
                throw 1;
            }
        });
    } catch (int error) {
        CHECK(error == 1);
    } catch ( ... ) {
        CHECK_MESSAGE( false, "Unexpected exception" );
    }
}

template<typename task_group_type>
class LaunchChildrenDriver {
public:
    void Launch(task_group_type& tg) {
        ResetGlobals(false, false);
        for (unsigned i = 0; i < NUM_GROUPS; ++i) {
            tg.run(LaunchChildrenWithFunctor<task_group_type>);
        }
        CHECK_MESSAGE(!tbb::is_current_task_group_canceling(), "Unexpected cancellation");
        while (g_MaxConcurrency > 1 && g_TaskCount == 0)
            utils::yield();
    }

    void Finish() {
        CHECK_MESSAGE(g_TaskCount <= NUM_GROUPS * NUM_CHORES, "Too many tasks reported. The test is broken");
        CHECK_MESSAGE(g_TaskCount < NUM_GROUPS * NUM_CHORES, "No tasks were cancelled. Cancellation model changed?");
        CHECK_MESSAGE(g_TaskCount <= g_ExecutedAtCancellation + g_MaxConcurrency, "Too many tasks survived cancellation");
    }
}; // LaunchChildrenWithTaskHandleDriver

template<typename task_group_type, bool Throw>
void TestMissingWait () {
    bool exception_occurred = false,
         unexpected_exception = false;
    LaunchChildrenDriver<task_group_type> driver;
    try {
        task_group_type tg;
        driver.Launch( tg );
        volatile bool suppress_unreachable_code_warning = Throw;
        if (suppress_unreachable_code_warning) {
            throw int(); // Initiate stack unwinding
        }
    }
    catch ( const tbb::missing_wait& e ) {
        CHECK_MESSAGE( e.what(), "Error message is absent" );
        exception_occurred = true;
        unexpected_exception = Throw;
    }
    catch ( int ) {
        exception_occurred = true;
        unexpected_exception = !Throw;
    }
    catch ( ... ) {
        exception_occurred = unexpected_exception = true;
    }
    CHECK( exception_occurred );
    CHECK( !unexpected_exception );
    driver.Finish();
}
#endif

template<typename task_group_type>
void RunCancellationAndExceptionHandlingTests() {
    TestManualCancellationWithFunctor<task_group_type>();
#if TBB_USE_EXCEPTIONS
    TestExceptionHandling1<task_group_type>();
    TestExceptionHandling2<task_group_type>();
    TestExceptionHandling3<task_group_type>();
    TestMissingWait<task_group_type, true>();
    TestMissingWait<task_group_type, false>();
#endif
}

void EmptyFunction () {}

struct TestFunctor {
    void operator()() { CHECK_MESSAGE( false, "Non-const operator called" ); }
    void operator()() const { /* library requires this overload only */ }
};

template<typename task_group_type>
void TestConstantFunctorRequirement() {
    task_group_type g;
    TestFunctor tf;
    g.run( tf ); g.wait();
    g.run_and_wait( tf );
}

//------------------------------------------------------------------------
namespace TestMoveSemanticsNS {
    struct TestFunctor {
        void operator()() const {};
    };

    struct MoveOnlyFunctor : utils::MoveOnly, TestFunctor {
        MoveOnlyFunctor() : utils::MoveOnly() {};
        MoveOnlyFunctor(MoveOnlyFunctor&& other) : utils::MoveOnly(std::move(other)) {};
    };

    struct MovePreferableFunctor : utils::Movable, TestFunctor {
        MovePreferableFunctor() : utils::Movable() {};
        MovePreferableFunctor(MovePreferableFunctor&& other) : utils::Movable(std::move(other)) {};
        MovePreferableFunctor(const MovePreferableFunctor& other) : utils::Movable(other) {};
    };

    struct NoMoveNoCopyFunctor : utils::NoCopy, TestFunctor {
        NoMoveNoCopyFunctor() : utils::NoCopy() {};
        // mv ctor is not allowed as cp ctor from parent utils::NoCopy
    private:
        NoMoveNoCopyFunctor(NoMoveNoCopyFunctor&&);
    };

     template<typename task_group_type>
    void TestBareFunctors() {
        task_group_type tg;
        MovePreferableFunctor mpf;
        // run_and_wait() doesn't have any copies or moves of arguments inside the impl
        tg.run_and_wait( NoMoveNoCopyFunctor() );

        tg.run( MoveOnlyFunctor() );
        tg.wait();

        tg.run( mpf );
        tg.wait();
        CHECK_MESSAGE(mpf.alive, "object was moved when was passed by lval");
        mpf.Reset();

        tg.run( std::move(mpf) );
        tg.wait();
        CHECK_MESSAGE(!mpf.alive, "object was copied when was passed by rval");
        mpf.Reset();
    }
}

template<typename task_group_type>
void TestMoveSemantics() {
    TestMoveSemanticsNS::TestBareFunctors<task_group_type>();
}
//------------------------------------------------------------------------

// TODO: TBB_REVAMP_TODO - enable when ETS is available
#if TBBTEST_USE_TBB && TBB_PREVIEW_ISOLATED_TASK_GROUP
namespace TestIsolationNS {
    class DummyFunctor {
    public:
        DummyFunctor() {}
        void operator()() const {
            for ( volatile int j = 0; j < 10; ++j ) {}
        }
    };

    template<typename task_group_type>
    class ParForBody {
        task_group_type& m_tg;
        std::atomic<bool>& m_preserved;
        tbb::enumerable_thread_specific<int>& m_ets;
    public:
        ParForBody(
            task_group_type& tg,
            std::atomic<bool>& preserved,
            tbb::enumerable_thread_specific<int>& ets
        ) : m_tg(tg), m_preserved(preserved), m_ets(ets) {}

        void operator()(int) const {
            if (++m_ets.local() > 1) m_preserved = false;

            for (int i = 0; i < 1000; ++i)
                m_tg.run(DummyFunctor());
            m_tg.wait();
            m_tg.run_and_wait(DummyFunctor());

            --m_ets.local();
        }
    };

    template<typename task_group_type>
    void CheckIsolation(bool isolation_is_expected) {
        task_group_type tg;
        std::atomic<bool> isolation_is_preserved;
        isolation_is_preserved = true;
        tbb::enumerable_thread_specific<int> ets(0);

        tbb::parallel_for(0, 100, ParForBody<task_group_type>(tg, isolation_is_preserved, ets));

        ASSERT(
            isolation_is_expected == isolation_is_preserved,
            "Actual and expected isolation-related behaviours are different"
        );
    }

    // Should be called only when > 1 thread is used, because otherwise isolation is guaranteed to take place
    void TestIsolation() {
        CheckIsolation<tbb::task_group>(false);
        CheckIsolation<tbb::isolated_task_group>(true);
    }
}
#endif

#if __TBB_USE_ADDRESS_SANITIZER
//! Test for thread safety for the task_group
//! \brief \ref error_guessing \ref resource_usage
TEST_CASE("Memory leaks test is not applicable under ASAN\n" * doctest::skip(true)) {}
#elif !EMSCRIPTEN
//! Emscripten requires preloading of the file used to determine memory usage, hence disabled.
//! Test for thread safety for the task_group
//! \brief \ref error_guessing \ref resource_usage
TEST_CASE("Thread safety test for the task group") {
    if (tbb::this_task_arena::max_concurrency() < 2) {
        // The test requires more than one thread to check thread safety
        return;
    }
    for (unsigned p=MinThread; p <= MaxThread; ++p) {
        if (p < 2) {
            continue;
        }
        tbb::global_control limit(tbb::global_control::max_allowed_parallelism, p);
        g_MaxConcurrency = p;
        TestThreadSafety<tbb::task_group>();
    }
}
#endif

//! Fibonacci test for task group
//! \brief \ref interface \ref requirement
TEST_CASE("Fibonacci test for the task group") {
    for (unsigned p=MinThread; p <= MaxThread; ++p) {
        tbb::global_control limit(tbb::global_control::max_allowed_parallelism, p);
        tbb::task_arena a(p);
        g_MaxConcurrency = p;
        a.execute([] {
            RunFibonacciTests<tbb::task_group>();
        });
    }
}

//! Cancellation and exception test for the task group
//! \brief \ref interface \ref requirement
TEST_CASE("Cancellation and exception test for the task group") {
    for (unsigned p = MinThread; p <= MaxThread; ++p) {
        tbb::global_control limit(tbb::global_control::max_allowed_parallelism, p);
        tbb::task_arena a(p);
        g_MaxConcurrency = p;
        a.execute([] {
            RunCancellationAndExceptionHandlingTests<tbb::task_group>();
        });
    }
}

//! Constant functor test for the task group
//! \brief \ref interface \ref negative
TEST_CASE("Constant functor test for the task group") {
    for (unsigned p=MinThread; p <= MaxThread; ++p) {
        tbb::global_control limit(tbb::global_control::max_allowed_parallelism, p);
        g_MaxConcurrency = p;
        TestConstantFunctorRequirement<tbb::task_group>();
    }
}

//! Move semantics test for the task group
//! \brief \ref interface \ref requirement
TEST_CASE("Move semantics test for the task group") {
    for (unsigned p=MinThread; p <= MaxThread; ++p) {
        tbb::global_control limit(tbb::global_control::max_allowed_parallelism, p);
        g_MaxConcurrency = p;
        TestMoveSemantics<tbb::task_group>();
    }
}

#if TBB_PREVIEW_ISOLATED_TASK_GROUP

#if __TBB_USE_ADDRESS_SANITIZER
//! Test for thread safety for the isolated_task_group
//! \brief \ref error_guessing
TEST_CASE("Memory leaks test is not applicable under ASAN\n" * doctest::skip(true)) {}
#elif !EMSCRIPTEN
//! Test for thread safety for the isolated_task_group
//! \brief \ref error_guessing
TEST_CASE("Thread safety test for the isolated task group") {
    if (tbb::this_task_arena::max_concurrency() < 2) {
        // The test requires more than one thread to check thread safety
        return;
    }
    for (unsigned p=MinThread; p <= MaxThread; ++p) {
        if (p < 2) {
            continue;
        }
        tbb::global_control limit(tbb::global_control::max_allowed_parallelism, p);
        g_MaxConcurrency = p;
        tbb::task_arena a(p);
        a.execute([] {
            TestThreadSafety<tbb::isolated_task_group>();
        });
    }
}
#endif

//! Cancellation and exception test for the isolated task group
//! \brief \ref interface \ref requirement
TEST_CASE("Fibonacci test for the isolated task group") {
    for (unsigned p=MinThread; p <= MaxThread; ++p) {
        tbb::global_control limit(tbb::global_control::max_allowed_parallelism, p);
        g_MaxConcurrency = p;
        tbb::task_arena a(p);
        a.execute([] {
            RunFibonacciTests<tbb::isolated_task_group>();
        });
    }
}

//! Cancellation and exception test for the isolated task group
//! \brief \ref interface \ref requirement
TEST_CASE("Cancellation and exception test for the isolated task group") {
    for (unsigned p=MinThread; p <= MaxThread; ++p) {
        tbb::global_control limit(tbb::global_control::max_allowed_parallelism, p);
        g_MaxConcurrency = p;
        tbb::task_arena a(p);
        a.execute([] {
            RunCancellationAndExceptionHandlingTests<tbb::isolated_task_group>();
        });
    }
}

//! Constant functor test for the isolated task group.
//! \brief \ref interface \ref negative
TEST_CASE("Constant functor test for the isolated task group") {
    for (unsigned p=MinThread; p <= MaxThread; ++p) {
        tbb::global_control limit(tbb::global_control::max_allowed_parallelism, p);
        g_MaxConcurrency = p;
        tbb::task_arena a(p);
        a.execute([] {
            TestConstantFunctorRequirement<tbb::isolated_task_group>();
        });
    }
}

//! Move semantics test for the isolated task group.
//! \brief \ref interface \ref requirement
TEST_CASE("Move semantics test for the isolated task group") {
    for (unsigned p=MinThread; p <= MaxThread; ++p) {
        tbb::global_control limit(tbb::global_control::max_allowed_parallelism, p);
        g_MaxConcurrency = p;
        tbb::task_arena a(p);
        a.execute([] {
            TestMoveSemantics<tbb::isolated_task_group>();
        });
    }
}

//TODO: add test void isolated_task_group::run(d2::task_handle&& h) and isolated_task_group::::run_and_wait(d2::task_handle&& h)
#endif /* TBB_PREVIEW_ISOLATED_TASK_GROUP */

void run_deep_stealing(tbb::task_group& tg1, tbb::task_group& tg2, int num_tasks, std::atomic<int>& tasks_executed) {
    for (int i = 0; i < num_tasks; ++i) {
        tg2.run([&tg1, &tasks_executed] {
            volatile char consume_stack[1000]{};
            ++tasks_executed;
            tg1.wait();
            utils::suppress_unused_warning(consume_stack);
        });
    }
}

// TODO: move to the conformance test
//! Test for stack overflow avoidance mechanism.
//! \brief \ref requirement
TEST_CASE("Test for stack overflow avoidance mechanism") {
    if (tbb::this_task_arena::max_concurrency() < 2) {
        return;
    }

    tbb::global_control thread_limit(tbb::global_control::max_allowed_parallelism, 2);
    tbb::task_group tg1;
    tbb::task_group tg2;
    std::atomic<int> tasks_executed{};
    tg1.run_and_wait([&tg1, &tg2, &tasks_executed] {
        run_deep_stealing(tg1, tg2, 10000, tasks_executed);
        while (tasks_executed < 100) {
            // Some stealing is expected to happen.
            utils::yield();
        }
        CHECK(tasks_executed < 10000);
    });
    tg2.wait();
    CHECK(tasks_executed == 10000);
}

//! Test for stack overflow avoidance mechanism.
//! \brief \ref error_guessing
TEST_CASE("Test for stack overflow avoidance mechanism within arena") {
    if (tbb::this_task_arena::max_concurrency() < 2) {
        return;
    }

    tbb::task_arena a1(2, 1);
    a1.execute([] {
        tbb::task_group tg1;
        tbb::task_group tg2;
        std::atomic<int> tasks_executed{};

        // Determine nested task execution limit.
        int second_thread_executed{};
        tg1.run_and_wait([&tg1, &tg2, &tasks_executed, &second_thread_executed] {
            run_deep_stealing(tg1, tg2, 10000, tasks_executed);
            do {
                second_thread_executed = tasks_executed;
                utils::Sleep(10);
            } while (second_thread_executed < 100 || second_thread_executed != tasks_executed);
            CHECK(tasks_executed < 10000);
        });
        tg2.wait();
        CHECK(tasks_executed == 10000);

        tasks_executed = 0;
        tbb::task_arena a2(2, 2);
        tg1.run_and_wait([&a2, &tg1, &tg2, &tasks_executed, second_thread_executed] {
            run_deep_stealing(tg1, tg2, second_thread_executed - 1, tasks_executed);
            while (tasks_executed < second_thread_executed - 1) {
                // Wait until the second thread near the limit.
                utils::yield();
            }
            tg2.run([&a2, &tg1, &tasks_executed] {
                a2.execute([&tg1, &tasks_executed] {
                    volatile char consume_stack[1000]{};
                    ++tasks_executed;
                    tg1.wait();
                    utils::suppress_unused_warning(consume_stack);
                });
            });
            while (tasks_executed < second_thread_executed) {
                // Wait until the second joins the arena.
                utils::yield();
            }
            a2.execute([&tg1, &tg2, &tasks_executed] {
                run_deep_stealing(tg1, tg2, 10000, tasks_executed);
            });
            int currently_executed{};
            do {
                currently_executed = tasks_executed;
                utils::Sleep(10);
            } while (currently_executed != tasks_executed);
            CHECK(tasks_executed < 10000 + second_thread_executed);
        });
        a2.execute([&tg2] {
            tg2.wait();
        });
        CHECK(tasks_executed == 10000 + second_thread_executed);
    });
}

//! Test checks that we can submit work to task_group asynchronously with waiting.
//! \brief \ref regression
TEST_CASE("Async task group") {
    int num_threads = tbb::this_task_arena::max_concurrency();
    if (num_threads < 3) {
        // The test requires at least 2 worker threads
        return;
    }
    tbb::task_arena a(2*num_threads, num_threads);
    utils::SpinBarrier barrier(num_threads + 2);
    tbb::task_group tg[2];
    std::atomic<bool> finished[2]{};
    finished[0] = false; finished[1] = false;
    for (int i = 0; i < 2; ++i) {
        a.enqueue([i, &tg, &finished, &barrier] {
            barrier.wait();
            for (int j = 0; j < 10000; ++j) {
                tg[i].run([] {});
                utils::yield();
            }
            finished[i] = true;
        });
    }
    utils::NativeParallelFor(num_threads, [&](int idx) {
        barrier.wait();
        a.execute([idx, &tg, &finished] {
            std::size_t counter{};
            while (!finished[idx%2]) {
                tg[idx%2].wait();
                if (counter++ % 16 == 0) utils::yield();
            }
            tg[idx%2].wait();
        });
    });
}

struct SelfRunner {
    tbb::task_group& m_tg;
    std::atomic<unsigned>& count;
    void operator()() const {
        unsigned previous_count = count.fetch_sub(1);
        if (previous_count > 1)
            m_tg.run( *this );
    }
};

//! Submit work to single task_group instance from inside the work
//! \brief \ref error_guessing
TEST_CASE("Run self using same task_group instance") {
    const unsigned num = 10;
    std::atomic<unsigned> count{num};
    tbb::task_group tg;
    SelfRunner uf{tg, count};
    tg.run( uf );
    tg.wait();
    CHECK_MESSAGE(
        count == 0,
        "Not all tasks were spawned from inside the functor running within task_group."
    );
}

//TODO: move to some common place to share with conformance tests
namespace accept_task_group_context {

template <typename TaskGroup, typename CancelF, typename WaitF>
void run_cancellation_use_case(CancelF&& cancel, WaitF&& wait) {
    std::atomic<bool> outer_cancelled{false};
    std::atomic<unsigned> count{13};

    tbb::task_group_context inner_ctx(tbb::task_group_context::isolated);
    TaskGroup inner_tg(inner_ctx);

    tbb::task_group outer_tg;
    auto outer_tg_task = [&] {
        inner_tg.run([&] {
            utils::SpinWaitUntilEq(outer_cancelled, true);
            inner_tg.run( SelfRunner{inner_tg, count} );
        });

        utils::try_call([&] {
            std::forward<CancelF>(cancel)(outer_tg);
        }).on_completion([&] {
            outer_cancelled = true;
        });
    };

    auto check = [&] {
        tbb::task_group_status outer_status = tbb::task_group_status::not_complete;
        outer_status = std::forward<WaitF>(wait)(outer_tg);
        CHECK_MESSAGE(
            outer_status == tbb::task_group_status::canceled,
            "Outer task group should have been cancelled."
        );

        tbb::task_group_status inner_status = inner_tg.wait();
        CHECK_MESSAGE(
            inner_status == tbb::task_group_status::complete,
            "Inner task group should have completed despite the cancellation of the outer one."
        );

        CHECK_MESSAGE(0 == count, "Some of the inner group tasks were not executed.");
    };

    outer_tg.run(outer_tg_task);
    check();
}

template <typename TaskGroup>
void test() {
    run_cancellation_use_case<TaskGroup>(
        [](tbb::task_group& outer) { outer.cancel(); },
        [](tbb::task_group& outer) { return outer.wait(); }
    );

#if TBB_USE_EXCEPTIONS
    run_cancellation_use_case<TaskGroup>(
        [](tbb::task_group& /*outer*/) {
            volatile bool suppress_unreachable_code_warning = true;
            if (suppress_unreachable_code_warning) {
                throw int();
            }
        },
        [](tbb::task_group& outer) {
            try {
                outer.wait();
                return tbb::task_group_status::complete;
            } catch(const int&) {
                return tbb::task_group_status::canceled;
            }
        }
    );
#endif
}

} // namespace accept_task_group_context

//! Respect task_group_context passed from outside
//! \brief \ref interface \ref requirement
TEST_CASE("Respect task_group_context passed from outside") {
#if TBB_PREVIEW_ISOLATED_TASK_GROUP
    accept_task_group_context::test<tbb::isolated_task_group>();
#endif
}

#if __TBB_PREVIEW_TASK_GROUP_EXTENSIONS
//! The test for task_handle inside other task waiting with run
//! \brief \ref requirement
TEST_CASE("Task handle for scheduler bypass"){
    tbb::task_group tg;
    std::atomic<bool> run {false};

    tg.run([&]{
        return tg.defer([&]{
            run = true;
        });
    });

    tg.wait();
    CHECK_MESSAGE(run == true, "task handle returned by user lambda (bypassed) should be run");
}

//! The test for task_handle inside other task waiting with run_and_wait
//! \brief \ref requirement
TEST_CASE("Task handle for scheduler bypass via run_and_wait"){
    tbb::task_group tg;
    std::atomic<bool> run {false};

    tg.run_and_wait([&]{
        return tg.defer([&]{
            run = true;
        });
    });

    CHECK_MESSAGE(run == true, "task handle returned by user lambda (bypassed) should be run");
}
#endif //__TBB_PREVIEW_TASK_GROUP_EXTENSIONS

#if TBB_USE_EXCEPTIONS
//As these tests are against behavior marked by spec as undefined, they can not be put into conformance tests

//! The test for error in scheduling empty task_handle
//! \brief \ref requirement
TEST_CASE("Empty task_handle cannot be scheduled"
        * doctest::should_fail()    //Test needs to revised as implementation uses assertions instead of exceptions
        * doctest::skip()           //skip the test for now, to not pollute the test log
){
    tbb::task_group tg;

    CHECK_THROWS_WITH_AS(tg.run(tbb::task_handle{}), "Attempt to schedule empty task_handle", std::runtime_error);
}

//! The test for error in task_handle being scheduled into task_group different from one it was created from
//! \brief \ref requirement
TEST_CASE("task_handle cannot be scheduled into different task_group"
        * doctest::should_fail()    //Test needs to revised as implementation uses assertions instead of exceptions
        * doctest::skip()           //skip the test for now, to not pollute the test log
){
    tbb::task_group tg;
    tbb::task_group tg1;

    CHECK_THROWS_WITH_AS(tg1.run(tg.defer([]{})), "Attempt to schedule task_handle into different task_group", std::runtime_error);
}

//! The test for error in task_handle being scheduled into task_group different from one it was created from
//! \brief \ref requirement
TEST_CASE("task_handle cannot be scheduled into other task_group of the same context"
        * doctest::should_fail()    //Implementation is no there yet, as it is not clear that is the expected behavior
        * doctest::skip()           //skip the test for now, to not pollute the test log
)
{
    tbb::task_group_context ctx;

    tbb::task_group tg(ctx);
    tbb::task_group tg1(ctx);

    CHECK_NOTHROW(tg.run(tg.defer([]{})));
    CHECK_THROWS_WITH_AS(tg1.run(tg.defer([]{})), "Attempt to schedule task_handle into different task_group", std::runtime_error);
}

#endif // TBB_USE_EXCEPTIONS

#if __TBB_PREVIEW_TASK_GROUP_EXTENSIONS
TEST_CASE("test task_tracker") {
    tbb::task_group tg;

    std::atomic<std::size_t> task_placeholder{0};
    auto task_body = [&] { ++task_placeholder; };

    {
        // Test empty tracker
        tbb::task_tracker tracker;

        CHECK_MESSAGE(!tracker, "Non-empty tracker was default constructed");
        CHECK_MESSAGE(tracker == nullptr, "Unexpected result for comparison of empty tracker with nullptr");
        CHECK_MESSAGE(nullptr == tracker, "Unexpected result for comparison of nullptr with empty tracker");
        CHECK_MESSAGE(!(tracker != nullptr), "Unexpected result for comparison of empty tracker with nullptr");
        CHECK_MESSAGE(!(nullptr != tracker), "Unexpected result for comparison of nullptr with empty tracker");

        tbb::task_tracker tracker_copy(tracker);
        CHECK_MESSAGE(!tracker_copy, "Non-empty tracker was copied from empty tracker");
        CHECK_MESSAGE(tracker_copy == tracker, "Unexpected result for comparison of empty trackers");
        CHECK_MESSAGE(!(tracker_copy != tracker), "Unexpected result for comparison of empty trackers");

        tbb::task_tracker tracker_move(std::move(tracker));
        CHECK_MESSAGE(!tracker_move, "Non-empty tracker was moved from empty tracker");
        CHECK_MESSAGE(!tracker, "Moved-from tracker is not empty");

        tbb::task_handle handle;

        tbb::task_tracker handle_tracker(handle);
        CHECK(!handle);
        CHECK_MESSAGE(!handle_tracker, "Non-empty tracker was constructed from empty task_handle");

        tracker_copy = tracker;
        CHECK_MESSAGE(!tracker_copy, "Non-empty tracker after copy assignment from empty tracker");
        
        tracker_move = std::move(tracker);
        CHECK_MESSAGE(!tracker_move, "Non-empty tracker after move assignment from empty tracker");

        handle_tracker = handle;
        CHECK_MESSAGE(!handle_tracker, "Non-empty tracker after assignment from empty task_handle");
    }
    {
        // Test non-empty tracker
        tbb::task_handle task1_handle = tg.defer(task_body);
        tbb::task_tracker task1_tracker = task1_handle;

        CHECK(task1_handle);
        CHECK_MESSAGE(task1_tracker, "Empty tracker created from non-empty handle");
        CHECK_MESSAGE(!(task1_tracker == nullptr), "Unexpected result for comparison of non-empty tracker with nullptr");
        CHECK_MESSAGE(!(nullptr == task1_tracker), "Unexpected result for comparison of nullptr with non-empty tracker");
        CHECK_MESSAGE(task1_tracker != nullptr, "Unexpected result for comparison of non-empty tracker with nullptr");
        CHECK_MESSAGE(nullptr != task1_tracker, "Unexpected result for comparison of nullptr with non-empty tracker");

        tg.run(std::move(task1_handle));
        tg.wait();
        CHECK_MESSAGE(task_placeholder == 1, "Task body was not executed");

        tbb::task_handle task2_handle = tg.defer(task_body);
        tbb::task_tracker task2_tracker = task2_handle;

        tg.run_and_wait(std::move(task2_handle));
        CHECK_MESSAGE(task_placeholder == 2, "Task body was not executed");

        tbb::task_handle task3_handle = tg.defer(task_body);
        tbb::task_tracker task3_tracker1 = task3_handle;
        tbb::task_tracker task3_tracker2 = task3_handle;

        CHECK_MESSAGE(task3_tracker1 == task3_tracker2, "Unexpected result for comparison of single task trackers");
        CHECK_MESSAGE(!(task3_tracker1 != task3_tracker2), "Unexpected result for comparison of single task trackers");

        tg.run_and_wait(std::move(task3_handle));
        CHECK_MESSAGE(task_placeholder == 3, "Task body was not executed");

        tbb::task_handle task4_handle = tg.defer(task_body);
        
        task3_tracker1 = task4_handle;

        tbb::task_tracker task4_tracker;
        task3_tracker2 = std::move(task3_tracker1);
        CHECK_MESSAGE(task3_tracker2, "Empty task tracker after move assignment from non-empty handle");
        CHECK_MESSAGE(!task3_tracker1, "Moved-from task_tracker is non-empty");

        tg.run_and_wait(std::move(task4_handle));
        CHECK_MESSAGE(task_placeholder == 4, "Task body was not executed");

        tbb::task_handle empty_handle;
        CHECK(task3_tracker2);
        task3_tracker2 = empty_handle;
        CHECK_MESSAGE(!task3_tracker2, "Non-empty task_tracker after move assignment from empty handle");
    }
    {
        // Test submission through enqueue
        tbb::task_arena arena;

        {
            tbb::task_handle enqueue_task_handle = tg.defer(task_body);
            tbb::task_tracker enqueue_task_tracker = enqueue_task_handle;

            arena.enqueue(std::move(enqueue_task_handle));
            CHECK_MESSAGE(enqueue_task_tracker, "task_tracker should not be empty after enqueue");
            tg.wait();
            CHECK_MESSAGE(task_placeholder == 5, "Task body was not executed");
            CHECK_MESSAGE(enqueue_task_tracker, "task_tracker should be empty after task completion");
        }
        {
            tbb::task_tracker enqueue_task_tracker;
            arena.execute([&] {
                tbb::task_handle enqueue_task_handle = tg.defer(task_body);
                enqueue_task_tracker = enqueue_task_handle;

                tbb::this_task_arena::enqueue(std::move(enqueue_task_handle));
                CHECK_MESSAGE(enqueue_task_tracker, "task_tracker should not be empty after enqueue");
            });
            tg.wait();
            CHECK_MESSAGE(task_placeholder == 6, "Task body was not executed");
            CHECK_MESSAGE(enqueue_task_tracker, "task_tracker should be empty after task completion");
        }
    }
}

enum class submit_function {
    run = 0,
    run_and_wait = 1,
    arena_enqueue = 2,
    this_arena_enqueue = 3
};

void submit(submit_function func, tbb::task_handle&& handle, tbb::task_group& group, tbb::task_arena& arena) {
    if (func == submit_function::run || func == submit_function::run_and_wait) {
        group.run(std::move(handle));
    } else if (func == submit_function::arena_enqueue) {
        arena.enqueue(std::move(handle));
    } else {
        CHECK_MESSAGE(func == submit_function::this_arena_enqueue, "new submit function added but not handled");
        tbb::this_task_arena::enqueue(std::move(handle));
    }
}

void submit_and_wait(submit_function func, tbb::task_handle&& handle, tbb::task_group& group, tbb::task_arena& arena) {
    if (func != submit_function::run_and_wait) {
        submit(func, std::move(handle), group, arena);
        group.wait();
    } else {
        group.run_and_wait(std::move(handle));
    }
}

struct leaf_task {
    void operator()() const {
        *placeholder = value;
    }
    std::shared_ptr<std::size_t> placeholder;
    std::size_t value;
};

struct combine_task {
    void operator()() const {
        *placeholder = *left_leaf + *right_leaf;
    }

    std::shared_ptr<std::size_t> placeholder;
    std::shared_ptr<std::size_t> left_leaf;
    std::shared_ptr<std::size_t> right_leaf;
};

void test_not_submitted_predecessors(submit_function submit_function_tag) {
    tbb::task_arena arena;
    constexpr std::size_t depth = 100; 

    tbb::task_group tg;
    std::size_t task_initializer = 0;

    std::shared_ptr<std::size_t> left_leaf_placeholder = std::make_shared<std::size_t>(0);
    tbb::task_tracker left_leaf_tracker;
    tbb::task_handle deepest_left_leaf_task;

    for (std::size_t i = 0; i < depth; ++i) {
        if (i == 0) {
            deepest_left_leaf_task = tg.defer(leaf_task{left_leaf_placeholder, task_initializer++});
            left_leaf_tracker = deepest_left_leaf_task;
        }

        std::shared_ptr<std::size_t> right_leaf_placeholder = std::make_shared<std::size_t>(0);
        tbb::task_handle right_leaf_task = tg.defer(leaf_task{right_leaf_placeholder, task_initializer++});

        std::shared_ptr<std::size_t> combine_placeholder = std::make_shared<std::size_t>(0);
        tbb::task_handle combine = tg.defer(combine_task{combine_placeholder, left_leaf_placeholder, right_leaf_placeholder});
        tbb::task_tracker combine_tracker = combine;

        tbb::task_group::make_edge(left_leaf_tracker, combine);
        tbb::task_group::make_edge(right_leaf_task, combine);

        submit(submit_function_tag, std::move(combine), tg, arena);
        submit(submit_function_tag, std::move(right_leaf_task), tg, arena);

        left_leaf_tracker = combine_tracker;
        left_leaf_placeholder = combine_placeholder;
    }
    
    CHECK(deepest_left_leaf_task);
    CHECK_MESSAGE(*left_leaf_placeholder == 0, "Receiving results from incomplete task graph");

    // "Run" the graph
    submit_and_wait(submit_function_tag, std::move(deepest_left_leaf_task), tg, arena);

    std::size_t expected_result = 0;
    std::size_t counter = 0;

    // 2 tasks on the first layer + one task for each next layer
    for (std::size_t i = 0; i < depth + 1; ++i) {
        expected_result += counter++;
    }

    CHECK_MESSAGE(expected_result == *left_leaf_placeholder,
                  "Unexpected result for task graph execution");
}

// all_predecessors_completed flag means creating a set of predecessors that a guaranteed to be completed
// before setting dependencies
void test_submitted_predecessors(submit_function submit_function_tag, bool all_predecessors_completed) {
    tbb::task_arena arena;
    const std::size_t num_predecessors = 500;
    tbb::task_group tg;
    std::atomic<std::size_t> task_placeholder{0};

    std::vector<tbb::task_tracker> predecessors(num_predecessors);

    for (std::size_t i = 0; i < num_predecessors; ++i) {
        tbb::task_handle h = tg.defer([&] { ++task_placeholder; });
        predecessors[i] = h;
        submit(submit_function_tag, std::move(h), tg, arena);
    }

    if (all_predecessors_completed) {
        tg.wait();
        CHECK_MESSAGE(task_placeholder == num_predecessors, "Not all tasks were executed");
    }

    tbb::task_handle successor_task = tg.defer([&] {
        CHECK_MESSAGE(task_placeholder == num_predecessors, "Not all predecessors completed");
        ++task_placeholder;
    });
    tbb::task_tracker successor_tracker = successor_task;

    for (std::size_t i = 0; i < num_predecessors; ++i) {
        tbb::task_group::make_edge(predecessors[i], successor_task);
    }

    if (all_predecessors_completed) {
        CHECK_MESSAGE(task_placeholder == num_predecessors, "successor task completed before being submitted");
    }
    submit_and_wait(submit_function_tag, std::move(successor_task), tg, arena);

    CHECK_MESSAGE(task_placeholder == num_predecessors + 1, "successor task was not completed");
}

void test_predecessors(submit_function submit_function_tag) {
    test_not_submitted_predecessors(submit_function_tag);
    test_submitted_predecessors(submit_function_tag, /*all_predecessors_completed = */true);
    test_submitted_predecessors(submit_function_tag, /*all_predecessors_completed = */false);
}

<<<<<<< HEAD
int serial_reduction(int begin, int end) {
    int result = 0;
    for (int i = begin; i < end; ++i) {
        result += i;
    }
    return result;
}

void recursive_reduction(submit_function fn, tbb::task_group& tg, tbb::task_arena& arena, int begin, int end, int* result_placeholder, int cutoff) {
    int size = end - begin;
    if (size <= cutoff) {
        // Do serial reduction
        *result_placeholder = serial_reduction(begin, end);
    } else {
        // Do parallel reduction
        int* left_placeholder = new int(0);
        int* right_placeholder = new int(0);

        int middle = begin + size / 2;

        tbb::task_handle left_subtask = tg.defer([=, &tg, &arena] {
            recursive_reduction(fn, tg, arena, begin, middle, left_placeholder, cutoff);
        });

        tbb::task_handle right_subtask = tg.defer([=, &tg, &arena]() {
            recursive_reduction(fn, tg, arena, middle, end, right_placeholder, cutoff);
        });

        tbb::task_handle reduction = tg.defer([=] {
            CHECK_MESSAGE(*left_placeholder == serial_reduction(begin, middle), "Incorrect result for left sub-reduction");
            CHECK_MESSAGE(*right_placeholder == serial_reduction(middle, end), "Incorrect result for right sub-reduction");
            *result_placeholder = *left_placeholder + *right_placeholder;
            delete left_placeholder;
            delete right_placeholder;
        });

        tbb::task_group::make_edge(left_subtask, reduction);
        tbb::task_group::make_edge(right_subtask, reduction);
        tbb::task_group::current_task::transfer_successors_to(reduction);

        submit(fn, std::move(left_subtask), tg, arena);
        submit(fn, std::move(right_subtask), tg, arena);
        submit(fn, std::move(reduction), tg, arena);
    }
}

void test_recursive_reduction(submit_function func) {
    tbb::task_group tg;
    tbb::task_arena arena;

    int* result_placeholder = new int(0);

    for (auto n : {2, 5, 10, 100, 1000, 5000, 10000}) {
        tbb::task_handle do_reduction = tg.defer([=, &tg, &arena] {
            recursive_reduction(func, tg, arena, 0, n, result_placeholder, /*cutoff = */n < 100 ? 1 : 50);
        });

        submit_and_wait(func, std::move(do_reduction), tg, arena);
        CHECK_MESSAGE(*result_placeholder == serial_reduction(0, n), "Incorrect final result for reduction");
        *result_placeholder = 0;
    }
    delete result_placeholder;
}

void test_adding_successors_after_transfer(unsigned num_threads, submit_function func) {
    tbb::task_group tg;
    tbb::task_arena arena;

    const int not_finished_task = 0;
    const int finished_task = 1;

    std::atomic<int> receiver_task_placeholder{not_finished_task};
    std::atomic<int> successor_task_placeholder{not_finished_task};
    std::atomic<int> transferring_task_placeholder{not_finished_task};
    std::atomic<int> new_successor_task_placeholder{not_finished_task};

    auto receiver_task_body = [&] {
        CHECK(receiver_task_placeholder == not_finished_task);
        CHECK(successor_task_placeholder == not_finished_task);
        CHECK(transferring_task_placeholder == finished_task);
        CHECK(new_successor_task_placeholder == not_finished_task);

        receiver_task_placeholder = finished_task;
    };

    tbb::task_handle successor_task = tg.defer([&] {
        CHECK(receiver_task_placeholder == finished_task);
        CHECK(successor_task_placeholder == not_finished_task);
        CHECK(transferring_task_placeholder == finished_task);
        
        successor_task_placeholder = finished_task;
    });

    tbb::task_handle transferring_task = tg.defer([&] {
        CHECK(receiver_task_placeholder == not_finished_task);
        CHECK(successor_task_placeholder == not_finished_task);
        CHECK(transferring_task_placeholder == not_finished_task);
        CHECK(new_successor_task_placeholder == not_finished_task);

        transferring_task_placeholder = finished_task;

        tbb::task_handle receiver_task = tg.defer(receiver_task_body);
        tbb::task_group::current_task::transfer_successors_to(receiver_task);
        submit(func, std::move(receiver_task), tg, arena);
    });

    tbb::task_handle new_successor_task = tg.defer([&] {
        CHECK(receiver_task_placeholder == finished_task);
        CHECK(transferring_task_placeholder == finished_task);
        CHECK(new_successor_task_placeholder == not_finished_task);

        new_successor_task_placeholder = finished_task;
    });

    tbb::task_tracker transferring_task_tracker = transferring_task;
    
    tbb::task_group::make_edge(transferring_task, successor_task);

    submit(func, std::move(successor_task), tg, arena);
    submit(func, std::move(transferring_task), tg, arena);

    if (num_threads != 1) {
        // Wait for the transferring task to complete before adding new successor
        while (transferring_task_placeholder != not_finished_task)
            ;
    }

    CHECK_MESSAGE(successor_task_placeholder == not_finished_task, "successor task ran before the receiving task");

    tbb::task_group::make_edge(transferring_task_tracker, new_successor_task);
    submit_and_wait(func, std::move(new_successor_task), tg, arena);

    CHECK_MESSAGE(receiver_task_placeholder == finished_task, "receiver task was not finished");
    CHECK_MESSAGE(successor_task_placeholder == finished_task, "successor task was not finished");
    CHECK_MESSAGE(transferring_task_placeholder == finished_task, "transferring task was not finished");
    CHECK_MESSAGE(new_successor_task_placeholder == finished_task, "new successor task was not finished");
}

void test_transferring_successors(unsigned num_threads, submit_function func) {
    test_recursive_reduction(func);
    test_adding_successors_after_transfer(num_threads, func);
=======
void test_return_task_with_dependencies(submit_function submit_function_tag) {
    tbb::task_group tg;
    tbb::task_arena arena;

    std::atomic<std::size_t> predecessor_placeholder(0);
    std::atomic<std::size_t> successor_placeholder(0);

    tbb::task_handle predecessor = tg.defer([&] {
        predecessor_placeholder = 1;
    });
    tbb::task_tracker predecessor_tracker = predecessor;

    tbb::task_handle task = tg.defer([&] {
        tbb::task_handle successor = tg.defer([&, predecessor_tracker] {
            CHECK_MESSAGE(predecessor_placeholder == 1, "Predecessor task was not completed");
            successor_placeholder = 1;
        });

        tbb::task_group::make_edge(predecessor_tracker, successor);
        return successor;
    });

    submit(submit_function_tag, std::move(task), tg, arena);
    submit_and_wait(submit_function_tag, std::move(predecessor), tg, arena);
    CHECK_MESSAGE(successor_placeholder == 1, "Successor task was not completed");
>>>>>>> e457f162
}

TEST_CASE("test task_group dynamic dependencies") {
    for (unsigned p = MinThread; p <= MaxThread; ++p) {
        tbb::global_control limit(tbb::global_control::max_allowed_parallelism, p);

        test_predecessors(submit_function::run);
        test_predecessors(submit_function::run_and_wait);
        test_predecessors(submit_function::arena_enqueue);
        test_predecessors(submit_function::this_arena_enqueue);

<<<<<<< HEAD
        test_transferring_successors(p, submit_function::run);
        test_transferring_successors(p, submit_function::run_and_wait);
        test_transferring_successors(p, submit_function::arena_enqueue);
        test_transferring_successors(p, submit_function::this_arena_enqueue);
=======
        test_return_task_with_dependencies(submit_function::run);
        test_return_task_with_dependencies(submit_function::run_and_wait);
        test_return_task_with_dependencies(submit_function::arena_enqueue);
        test_return_task_with_dependencies(submit_function::this_arena_enqueue);
>>>>>>> e457f162
    }
}
#endif<|MERGE_RESOLUTION|>--- conflicted
+++ resolved
@@ -1485,7 +1485,6 @@
     test_submitted_predecessors(submit_function_tag, /*all_predecessors_completed = */false);
 }
 
-<<<<<<< HEAD
 int serial_reduction(int begin, int end) {
     int result = 0;
     for (int i = begin; i < end; ++i) {
@@ -1627,7 +1626,6 @@
 void test_transferring_successors(unsigned num_threads, submit_function func) {
     test_recursive_reduction(func);
     test_adding_successors_after_transfer(num_threads, func);
-=======
 void test_return_task_with_dependencies(submit_function submit_function_tag) {
     tbb::task_group tg;
     tbb::task_arena arena;
@@ -1653,7 +1651,6 @@
     submit(submit_function_tag, std::move(task), tg, arena);
     submit_and_wait(submit_function_tag, std::move(predecessor), tg, arena);
     CHECK_MESSAGE(successor_placeholder == 1, "Successor task was not completed");
->>>>>>> e457f162
 }
 
 TEST_CASE("test task_group dynamic dependencies") {
@@ -1665,17 +1662,15 @@
         test_predecessors(submit_function::arena_enqueue);
         test_predecessors(submit_function::this_arena_enqueue);
 
-<<<<<<< HEAD
         test_transferring_successors(p, submit_function::run);
         test_transferring_successors(p, submit_function::run_and_wait);
         test_transferring_successors(p, submit_function::arena_enqueue);
         test_transferring_successors(p, submit_function::this_arena_enqueue);
-=======
+        
         test_return_task_with_dependencies(submit_function::run);
         test_return_task_with_dependencies(submit_function::run_and_wait);
         test_return_task_with_dependencies(submit_function::arena_enqueue);
         test_return_task_with_dependencies(submit_function::this_arena_enqueue);
->>>>>>> e457f162
     }
 }
 #endif