/*
    Copyright (c) 2005-2024 Intel Corporation

    Licensed under the Apache License, Version 2.0 (the "License");
    you may not use this file except in compliance with the License.
    You may obtain a copy of the License at

        http://www.apache.org/licenses/LICENSE-2.0

    Unless required by applicable law or agreed to in writing, software
    distributed under the License is distributed on an "AS IS" BASIS,
    WITHOUT WARRANTIES OR CONDITIONS OF ANY KIND, either express or implied.
    See the License for the specific language governing permissions and
    limitations under the License.
*/

#ifndef __TBB__flow_graph_cache_impl_H
#define __TBB__flow_graph_cache_impl_H

#ifndef __TBB_flow_graph_H
#error Do not #include this internal file directly; use public TBB headers instead.
#endif

// included in namespace tbb::detail::d2 (in flow_graph.h)

//! A node_cache maintains a std::queue of elements of type T.  Each operation is protected by a lock.
template< typename T, typename M=spin_mutex >
class node_cache {
    public:

    typedef size_t size_type;

    bool empty() {
        typename mutex_type::scoped_lock lock( my_mutex );
        return internal_empty();
    }

    void add( T &n ) {
        typename mutex_type::scoped_lock lock( my_mutex );
        internal_push(n);
    }

    void remove( T &n ) {
        typename mutex_type::scoped_lock lock( my_mutex );
        for ( size_t i = internal_size(); i != 0; --i ) {
            T &s = internal_pop();
            if ( &s == &n )
                break;  // only remove one predecessor per request
            internal_push(s);
        }
    }

    void clear() {
        while( !my_q.empty()) (void)my_q.pop();
    }

protected:

    typedef M mutex_type;
    mutex_type my_mutex;
    std::queue< T * > my_q;

    // Assumes lock is held
    inline bool internal_empty( )  {
        return my_q.empty();
    }

    // Assumes lock is held
    inline size_type internal_size( )  {
        return my_q.size();
    }

    // Assumes lock is held
    inline void internal_push( T &n )  {
        my_q.push(&n);
    }

    // Assumes lock is held
    inline T &internal_pop() {
        T *v = my_q.front();
        my_q.pop();
        return *v;
    }

};

//! A cache of predecessors that only supports try_get
template< typename T, typename M=spin_mutex >
class predecessor_cache : public node_cache< sender<T>, M > {
public:
    typedef M mutex_type;
    typedef T output_type;
    typedef sender<output_type> predecessor_type;
    typedef receiver<output_type> successor_type;

    predecessor_cache( successor_type* owner ) : my_owner( owner ) {
        __TBB_ASSERT( my_owner, "predecessor_cache should have an owner." );
        // Do not work with the passed pointer here as it may not be fully initialized yet
    }

private:
    bool get_item_impl( output_type& v
<<<<<<< HEAD
                        __TBB_FLOW_GRAPH_METAINFO_ARG(message_metainfo* metainfo = nullptr))
=======
                        __TBB_FLOW_GRAPH_METAINFO_ARG(message_metainfo* metainfo_ptr = nullptr) )
>>>>>>> 1ce85d9b
    {

        bool successful_get = false;

        do {
            predecessor_type *src;
            {
                typename mutex_type::scoped_lock lock(this->my_mutex);
                if ( this->internal_empty() ) {
                    break;
                }
                src = &this->internal_pop();
            }

            // Try to get from this sender
#if __TBB_PREVIEW_FLOW_GRAPH_TRY_PUT_AND_WAIT
<<<<<<< HEAD
            if (metainfo) {
                msg = src->try_get( v, *metainfo );
            } else {
                msg = src->try_get( v );
            }
#else
            msg = src->try_get( v );
#endif
=======
            if (metainfo_ptr) {
                successful_get = src->try_get( v, *metainfo_ptr );
            } else
#endif
            {
                successful_get = src->try_get( v );
            }
>>>>>>> 1ce85d9b

            if (successful_get == false) {
                // Relinquish ownership of the edge
                register_successor(*src, *my_owner);
            } else {
                // Retain ownership of the edge
                this->add(*src);
            }
        } while ( successful_get == false );
        return successful_get;
    }
public:
    bool get_item( output_type& v ) {
        return get_item_impl(v);
    }

#if __TBB_PREVIEW_FLOW_GRAPH_TRY_PUT_AND_WAIT
    bool get_item( output_type& v, message_metainfo& metainfo ) {
        return get_item_impl(v, &metainfo);
    }
#endif

    // If we are removing arcs (rf_clear_edges), call clear() rather than reset().
    void reset() {
        for(;;) {
            predecessor_type *src;
            {
                if (this->internal_empty()) break;
                src = &this->internal_pop();
            }
            register_successor(*src, *my_owner);
        }
    }

protected:
    successor_type* my_owner;
};

//! An cache of predecessors that supports requests and reservations
template< typename T, typename M=spin_mutex >
class reservable_predecessor_cache : public predecessor_cache< T, M > {
public:
    typedef M mutex_type;
    typedef T output_type;
    typedef sender<T> predecessor_type;
    typedef receiver<T> successor_type;

    reservable_predecessor_cache( successor_type* owner )
        : predecessor_cache<T,M>(owner), reserved_src(nullptr)
    {
        // Do not work with the passed pointer here as it may not be fully initialized yet
    }

private:
    bool try_reserve_impl( output_type &v __TBB_FLOW_GRAPH_METAINFO_ARG(message_metainfo* metainfo) ) {
        bool successful_reserve = false;

        do {
            predecessor_type* pred = nullptr;
            {
                typename mutex_type::scoped_lock lock(this->my_mutex);
                if ( reserved_src.load(std::memory_order_relaxed) || this->internal_empty() )
                    return false;

                pred = &this->internal_pop();
                reserved_src.store(pred, std::memory_order_relaxed);
            }

            // Try to get from this sender
#if __TBB_PREVIEW_FLOW_GRAPH_TRY_PUT_AND_WAIT
            if (metainfo) {
                successful_reserve = pred->try_reserve( v, *metainfo );
            } else
#endif
            {
                successful_reserve = pred->try_reserve( v );
            }

            if (successful_reserve == false) {
                typename mutex_type::scoped_lock lock(this->my_mutex);
                // Relinquish ownership of the edge
                register_successor( *pred, *this->my_owner );
                reserved_src.store(nullptr, std::memory_order_relaxed);
            } else {
                // Retain ownership of the edge
                this->add( *pred);
            }
        } while ( successful_reserve == false );

        return successful_reserve;
    }
public:
    bool try_reserve( output_type& v ) {
        return try_reserve_impl(v __TBB_FLOW_GRAPH_METAINFO_ARG(nullptr));
    }

#if __TBB_PREVIEW_FLOW_GRAPH_TRY_PUT_AND_WAIT
    bool try_reserve( output_type& v, message_metainfo& metainfo ) {
        return try_reserve_impl(v, &metainfo);
    }
#endif

    bool try_release() {
        reserved_src.load(std::memory_order_relaxed)->try_release();
        reserved_src.store(nullptr, std::memory_order_relaxed);
        return true;
    }

    bool try_consume() {
        reserved_src.load(std::memory_order_relaxed)->try_consume();
        reserved_src.store(nullptr, std::memory_order_relaxed);
        return true;
    }

    void reset() {
        reserved_src.store(nullptr, std::memory_order_relaxed);
        predecessor_cache<T, M>::reset();
    }

    void clear() {
        reserved_src.store(nullptr, std::memory_order_relaxed);
        predecessor_cache<T, M>::clear();
    }

private:
    std::atomic<predecessor_type*> reserved_src;
};


//! An abstract cache of successors
template<typename T, typename M=spin_rw_mutex >
class successor_cache : no_copy {
protected:

    typedef M mutex_type;
    mutex_type my_mutex;

    typedef receiver<T> successor_type;
    typedef receiver<T>* pointer_type;
    typedef sender<T> owner_type;
    // TODO revamp: introduce heapified collection of successors for strict priorities
    typedef std::list< pointer_type > successors_type;
    successors_type my_successors;

    owner_type* my_owner;

public:
    successor_cache( owner_type* owner ) : my_owner(owner) {
        // Do not work with the passed pointer here as it may not be fully initialized yet
    }

    virtual ~successor_cache() {}

    void register_successor( successor_type& r ) {
        typename mutex_type::scoped_lock l(my_mutex, true);
        if( r.priority() != no_priority )
            my_successors.push_front( &r );
        else
            my_successors.push_back( &r );
    }

    void remove_successor( successor_type& r ) {
        typename mutex_type::scoped_lock l(my_mutex, true);
        for ( typename successors_type::iterator i = my_successors.begin();
              i != my_successors.end(); ++i ) {
            if ( *i == & r ) {
                my_successors.erase(i);
                break;
            }
        }
    }

    bool empty() {
        typename mutex_type::scoped_lock l(my_mutex, false);
        return my_successors.empty();
    }

    void clear() {
        my_successors.clear();
    }

    virtual graph_task* try_put_task( const T& t ) = 0;
#if __TBB_PREVIEW_FLOW_GRAPH_TRY_PUT_AND_WAIT
<<<<<<< HEAD
    virtual graph_task* try_put_task( const T& t, const message_metainfo& metainfo) = 0;
=======
    virtual graph_task* try_put_task( const T& t, const message_metainfo& metainfo ) = 0;
>>>>>>> 1ce85d9b
#endif
};  // successor_cache<T>

//! An abstract cache of successors, specialized to continue_msg
template<typename M>
class successor_cache< continue_msg, M > : no_copy {
protected:

    typedef M mutex_type;
    mutex_type my_mutex;

    typedef receiver<continue_msg> successor_type;
    typedef receiver<continue_msg>* pointer_type;
    typedef sender<continue_msg> owner_type;
    typedef std::list< pointer_type > successors_type;
    successors_type my_successors;
    owner_type* my_owner;

public:
    successor_cache( sender<continue_msg>* owner ) : my_owner(owner) {
        // Do not work with the passed pointer here as it may not be fully initialized yet
    }

    virtual ~successor_cache() {}

    void register_successor( successor_type& r ) {
        typename mutex_type::scoped_lock l(my_mutex, true);
        if( r.priority() != no_priority )
            my_successors.push_front( &r );
        else
            my_successors.push_back( &r );
        __TBB_ASSERT( my_owner, "Cache of successors must have an owner." );
        if ( r.is_continue_receiver() ) {
            r.register_predecessor( *my_owner );
        }
    }

    void remove_successor( successor_type& r ) {
        typename mutex_type::scoped_lock l(my_mutex, true);
        for ( successors_type::iterator i = my_successors.begin(); i != my_successors.end(); ++i ) {
            if ( *i == &r ) {
                __TBB_ASSERT(my_owner, "Cache of successors must have an owner.");
                // TODO: check if we need to test for continue_receiver before removing from r.
                r.remove_predecessor( *my_owner );
                my_successors.erase(i);
                break;
            }
        }
    }

    bool empty() {
        typename mutex_type::scoped_lock l(my_mutex, false);
        return my_successors.empty();
    }

    void clear() {
        my_successors.clear();
    }

    virtual graph_task* try_put_task( const continue_msg& t ) = 0;
#if __TBB_PREVIEW_FLOW_GRAPH_TRY_PUT_AND_WAIT
    virtual graph_task* try_put_task( const continue_msg& t, const message_metainfo& metainfo ) = 0;
#endif
};  // successor_cache< continue_msg >

//! A cache of successors that are broadcast to
template<typename T, typename M=spin_rw_mutex>
class broadcast_cache : public successor_cache<T, M> {
    typedef successor_cache<T, M> base_type;
    typedef M mutex_type;
    typedef typename successor_cache<T,M>::successors_type successors_type;

<<<<<<< HEAD
    graph_task* try_put_task_impl( const T& t __TBB_FLOW_GRAPH_METAINFO_ARG(const message_metainfo& metainfo)) {
=======
    graph_task* try_put_task_impl( const T& t __TBB_FLOW_GRAPH_METAINFO_ARG(const message_metainfo& metainfo) ) {
>>>>>>> 1ce85d9b
        graph_task * last_task = nullptr;
        typename mutex_type::scoped_lock l(this->my_mutex, /*write=*/true);
        typename successors_type::iterator i = this->my_successors.begin();
        while ( i != this->my_successors.end() ) {
            graph_task *new_task = (*i)->try_put_task(t __TBB_FLOW_GRAPH_METAINFO_ARG(metainfo));
            // workaround for icc bug
            graph& graph_ref = (*i)->graph_reference();
            last_task = combine_tasks(graph_ref, last_task, new_task);  // enqueue if necessary
            if(new_task) {
                ++i;
            }
            else {  // failed
                if ( (*i)->register_predecessor(*this->my_owner) ) {
                    i = this->my_successors.erase(i);
                } else {
                    ++i;
                }
            }
        }
        return last_task;
    }
public:

    broadcast_cache( typename base_type::owner_type* owner ): base_type(owner) {
        // Do not work with the passed pointer here as it may not be fully initialized yet
    }

<<<<<<< HEAD
    // as above, but call try_put_task instead, and return the last task we received (if any)
=======
>>>>>>> 1ce85d9b
    graph_task* try_put_task( const T &t ) override {
        return try_put_task_impl(t __TBB_FLOW_GRAPH_METAINFO_ARG(message_metainfo{}));
    }

#if __TBB_PREVIEW_FLOW_GRAPH_TRY_PUT_AND_WAIT
    graph_task* try_put_task( const T &t, const message_metainfo& metainfo ) override {
        return try_put_task_impl(t, metainfo);
    }
#endif

    // call try_put_task and return list of received tasks
    bool gather_successful_try_puts( const T &t, graph_task_list& tasks
                                     __TBB_FLOW_GRAPH_METAINFO_ARG(const message_metainfo& metainfo) )
    {
        bool is_at_least_one_put_successful = false;
        typename mutex_type::scoped_lock l(this->my_mutex, /*write=*/true);
        typename successors_type::iterator i = this->my_successors.begin();
        while ( i != this->my_successors.end() ) {
            graph_task * new_task = (*i)->try_put_task(t, metainfo);
            if(new_task) {
                ++i;
                if(new_task != SUCCESSFULLY_ENQUEUED) {
                    tasks.push_back(*new_task);
                }
                is_at_least_one_put_successful = true;
            }
            else {  // failed
                if ( (*i)->register_predecessor(*this->my_owner) ) {
                    i = this->my_successors.erase(i);
                } else {
                    ++i;
                }
            }
        }
        return is_at_least_one_put_successful;
    }
};

//! A cache of successors that are put in a round-robin fashion
template<typename T, typename M=spin_rw_mutex >
class round_robin_cache : public successor_cache<T, M> {
    typedef successor_cache<T, M> base_type;
    typedef size_t size_type;
    typedef M mutex_type;
    typedef typename successor_cache<T,M>::successors_type successors_type;

public:

    round_robin_cache( typename base_type::owner_type* owner ): base_type(owner) {
        // Do not work with the passed pointer here as it may not be fully initialized yet
    }

    size_type size() {
        typename mutex_type::scoped_lock l(this->my_mutex, false);
        return this->my_successors.size();
    }

private:

    graph_task* try_put_task_impl( const T &t
<<<<<<< HEAD
                                   __TBB_FLOW_GRAPH_METAINFO_ARG(const message_metainfo& metainfo))
=======
                                   __TBB_FLOW_GRAPH_METAINFO_ARG(const message_metainfo& metainfo) )
>>>>>>> 1ce85d9b
    {
        typename mutex_type::scoped_lock l(this->my_mutex, /*write=*/true);
        typename successors_type::iterator i = this->my_successors.begin();
        while ( i != this->my_successors.end() ) {
            graph_task* new_task = (*i)->try_put_task(t __TBB_FLOW_GRAPH_METAINFO_ARG(metainfo));
            if ( new_task ) {
                return new_task;
            } else {
               if ( (*i)->register_predecessor(*this->my_owner) ) {
                   i = this->my_successors.erase(i);
               }
               else {
                   ++i;
               }
            }
        }
        return nullptr;
    }

public:
    graph_task* try_put_task(const T& t) override {
<<<<<<< HEAD
#if __TBB_PREVIEW_FLOW_GRAPH_TRY_PUT_AND_WAIT
        return try_put_task_impl(t, message_metainfo{});
#else
        return try_put_task_impl(t);
#endif
    }

#if __TBB_PREVIEW_FLOW_GRAPH_TRY_PUT_AND_WAIT
    graph_task* try_put_task(const T& t, const message_metainfo& metainfo) override {
=======
        return try_put_task_impl(t __TBB_FLOW_GRAPH_METAINFO_ARG(message_metainfo{}));
    }

#if __TBB_PREVIEW_FLOW_GRAPH_TRY_PUT_AND_WAIT
    graph_task* try_put_task( const T& t, const message_metainfo& metainfo ) override {
>>>>>>> 1ce85d9b
        return try_put_task_impl(t, metainfo);
    }
#endif
};

#endif // __TBB__flow_graph_cache_impl_H<|MERGE_RESOLUTION|>--- conflicted
+++ resolved
@@ -100,11 +100,7 @@
 
 private:
     bool get_item_impl( output_type& v
-<<<<<<< HEAD
-                        __TBB_FLOW_GRAPH_METAINFO_ARG(message_metainfo* metainfo = nullptr))
-=======
                         __TBB_FLOW_GRAPH_METAINFO_ARG(message_metainfo* metainfo_ptr = nullptr) )
->>>>>>> 1ce85d9b
     {
 
         bool successful_get = false;
@@ -121,16 +117,6 @@
 
             // Try to get from this sender
 #if __TBB_PREVIEW_FLOW_GRAPH_TRY_PUT_AND_WAIT
-<<<<<<< HEAD
-            if (metainfo) {
-                msg = src->try_get( v, *metainfo );
-            } else {
-                msg = src->try_get( v );
-            }
-#else
-            msg = src->try_get( v );
-#endif
-=======
             if (metainfo_ptr) {
                 successful_get = src->try_get( v, *metainfo_ptr );
             } else
@@ -138,7 +124,6 @@
             {
                 successful_get = src->try_get( v );
             }
->>>>>>> 1ce85d9b
 
             if (successful_get == false) {
                 // Relinquish ownership of the edge
@@ -322,11 +307,7 @@
 
     virtual graph_task* try_put_task( const T& t ) = 0;
 #if __TBB_PREVIEW_FLOW_GRAPH_TRY_PUT_AND_WAIT
-<<<<<<< HEAD
-    virtual graph_task* try_put_task( const T& t, const message_metainfo& metainfo) = 0;
-=======
     virtual graph_task* try_put_task( const T& t, const message_metainfo& metainfo ) = 0;
->>>>>>> 1ce85d9b
 #endif
 };  // successor_cache<T>
 
@@ -399,11 +380,7 @@
     typedef M mutex_type;
     typedef typename successor_cache<T,M>::successors_type successors_type;
 
-<<<<<<< HEAD
-    graph_task* try_put_task_impl( const T& t __TBB_FLOW_GRAPH_METAINFO_ARG(const message_metainfo& metainfo)) {
-=======
     graph_task* try_put_task_impl( const T& t __TBB_FLOW_GRAPH_METAINFO_ARG(const message_metainfo& metainfo) ) {
->>>>>>> 1ce85d9b
         graph_task * last_task = nullptr;
         typename mutex_type::scoped_lock l(this->my_mutex, /*write=*/true);
         typename successors_type::iterator i = this->my_successors.begin();
@@ -431,10 +408,6 @@
         // Do not work with the passed pointer here as it may not be fully initialized yet
     }
 
-<<<<<<< HEAD
-    // as above, but call try_put_task instead, and return the last task we received (if any)
-=======
->>>>>>> 1ce85d9b
     graph_task* try_put_task( const T &t ) override {
         return try_put_task_impl(t __TBB_FLOW_GRAPH_METAINFO_ARG(message_metainfo{}));
     }
@@ -495,11 +468,7 @@
 private:
 
     graph_task* try_put_task_impl( const T &t
-<<<<<<< HEAD
-                                   __TBB_FLOW_GRAPH_METAINFO_ARG(const message_metainfo& metainfo))
-=======
                                    __TBB_FLOW_GRAPH_METAINFO_ARG(const message_metainfo& metainfo) )
->>>>>>> 1ce85d9b
     {
         typename mutex_type::scoped_lock l(this->my_mutex, /*write=*/true);
         typename successors_type::iterator i = this->my_successors.begin();
@@ -521,23 +490,11 @@
 
 public:
     graph_task* try_put_task(const T& t) override {
-<<<<<<< HEAD
-#if __TBB_PREVIEW_FLOW_GRAPH_TRY_PUT_AND_WAIT
-        return try_put_task_impl(t, message_metainfo{});
-#else
-        return try_put_task_impl(t);
-#endif
-    }
-
-#if __TBB_PREVIEW_FLOW_GRAPH_TRY_PUT_AND_WAIT
-    graph_task* try_put_task(const T& t, const message_metainfo& metainfo) override {
-=======
         return try_put_task_impl(t __TBB_FLOW_GRAPH_METAINFO_ARG(message_metainfo{}));
     }
 
 #if __TBB_PREVIEW_FLOW_GRAPH_TRY_PUT_AND_WAIT
     graph_task* try_put_task( const T& t, const message_metainfo& metainfo ) override {
->>>>>>> 1ce85d9b
         return try_put_task_impl(t, metainfo);
     }
 #endif
