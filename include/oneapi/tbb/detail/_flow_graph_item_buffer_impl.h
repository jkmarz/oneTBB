/*
    Copyright (c) 2005-2024 Intel Corporation

    Licensed under the Apache License, Version 2.0 (the "License");
    you may not use this file except in compliance with the License.
    You may obtain a copy of the License at

        http://www.apache.org/licenses/LICENSE-2.0

    Unless required by applicable law or agreed to in writing, software
    distributed under the License is distributed on an "AS IS" BASIS,
    WITHOUT WARRANTIES OR CONDITIONS OF ANY KIND, either express or implied.
    See the License for the specific language governing permissions and
    limitations under the License.
*/

#ifndef __TBB__flow_graph_item_buffer_impl_H
#define __TBB__flow_graph_item_buffer_impl_H

#ifndef __TBB_flow_graph_H
#error Do not #include this internal file directly; use public TBB headers instead.
#endif

#include "_aligned_space.h"

// in namespace tbb::flow::interfaceX (included in _flow_graph_node_impl.h)

//! Expandable buffer of items.  The possible operations are push, pop,
//* tests for empty and so forth.  No mutual exclusion is built in.
//* objects are constructed into and explicitly-destroyed.  get_my_item gives
// a read-only reference to the item in the buffer.  set_my_item may be called
// with either an empty or occupied slot.

template <typename T, typename A=cache_aligned_allocator<T> >
class item_buffer {
public:
    typedef T item_type;
    enum buffer_item_state { no_item=0, has_item=1, reserved_item=2 };
protected:
    struct aligned_space_item {
        item_type item;
        buffer_item_state state;
#if __TBB_PREVIEW_FLOW_GRAPH_TRY_PUT_AND_WAIT
        message_metainfo metainfo;
#endif
    };
    typedef size_t size_type;
    typedef aligned_space<aligned_space_item> buffer_item_type;
    typedef typename allocator_traits<A>::template rebind_alloc<buffer_item_type> allocator_type;
    buffer_item_type *my_array;
    size_type my_array_size;
    static const size_type initial_buffer_size = 4;
    size_type my_head;
    size_type my_tail;

    bool buffer_empty() const { return my_head == my_tail; }

    aligned_space_item &element(size_type i) {
        __TBB_ASSERT(!(size_type(&(my_array[i&(my_array_size-1)].begin()->state))%alignment_of<buffer_item_state>::value), nullptr);
        __TBB_ASSERT(!(size_type(&(my_array[i&(my_array_size-1)].begin()->item))%alignment_of<item_type>::value), nullptr);
#if __TBB_PREVIEW_FLOW_GRAPH_TRY_PUT_AND_WAIT
        __TBB_ASSERT(!(size_type(&(my_array[i&(my_array_size-1)].begin()->metainfo))%alignment_of<message_metainfo>::value), nullptr);
#endif
        return *my_array[i & (my_array_size - 1) ].begin();
    }

    const aligned_space_item &element(size_type i) const {
        __TBB_ASSERT(!(size_type(&(my_array[i&(my_array_size-1)].begin()->state))%alignment_of<buffer_item_state>::value), nullptr);
        __TBB_ASSERT(!(size_type(&(my_array[i&(my_array_size-1)].begin()->item))%alignment_of<item_type>::value), nullptr);
#if __TBB_PREVIEW_FLOW_GRAPH_TRY_PUT_AND_WAIT
        __TBB_ASSERT(!(size_type(&(my_array[i&(my_array_size-1)].begin()->metainfo))%alignment_of<message_metainfo>::value), nullptr);
#endif
        return *my_array[i & (my_array_size-1)].begin();
    }

    bool my_item_valid(size_type i) const { return (i < my_tail) && (i >= my_head) && (element(i).state != no_item); }
#if TBB_USE_ASSERT
    bool my_item_reserved(size_type i) const { return element(i).state == reserved_item; }
#endif

    // object management in buffer
    const item_type &get_my_item(size_t i) const {
        __TBB_ASSERT(my_item_valid(i),"attempt to get invalid item");
        return element(i).item;
    }

#if __TBB_PREVIEW_FLOW_GRAPH_TRY_PUT_AND_WAIT
    message_metainfo& get_my_metainfo(size_t i) {
        __TBB_ASSERT(my_item_valid(i), "attempt to get invalid item");
        return element(i).metainfo;
    }
#endif

    // may be called with an empty slot or a slot that has already been constructed into.
    void set_my_item(size_t i, const item_type &o
                     __TBB_FLOW_GRAPH_METAINFO_ARG(const message_metainfo& metainfo))
    {
        if(element(i).state != no_item) {
<<<<<<< HEAD
            destroy_item(i);
        }
        new(&(element(i).item)) item_type(o);
#if __TBB_PREVIEW_FLOW_GRAPH_TRY_PUT_AND_WAIT
        new(&element(i).metainfo) message_metainfo(metainfo);

        for (auto& msg_waiter : metainfo.waiters()) {
            msg_waiter->reserve();
        }
#endif
        element(i).state = has_item;
    }

#if __TBB_PREVIEW_FLOW_GRAPH_TRY_PUT_AND_WAIT
    void set_my_item(size_t i, const item_type& o, message_metainfo&& metainfo) {
        if(element(i).state != no_item) {
            destroy_item(i);
        }
        new(&(element(i).item)) item_type(o);
        new(&element(i).metainfo) message_metainfo(std::move(metainfo));
        element(i).state = has_item;
=======
            destroy_item(i);
        }
        new(&(element(i).item)) item_type(o);
        element(i).state = has_item;
#if __TBB_PREVIEW_FLOW_GRAPH_TRY_PUT_AND_WAIT
        new(&element(i).metainfo) message_metainfo(metainfo);

        for (auto& waiter : metainfo.waiters()) {
            waiter->reserve(1);
        }
#endif
>>>>>>> 1ce85d9b
    }
#endif

#if __TBB_PREVIEW_FLOW_GRAPH_TRY_PUT_AND_WAIT
    void set_my_item(size_t i, const item_type& o, message_metainfo&& metainfo) {
        if(element(i).state != no_item) {
            destroy_item(i);
        }

        new(&(element(i).item)) item_type(o);
        new(&element(i).metainfo) message_metainfo(std::move(metainfo));
        // Skipping the reservation on metainfo.waiters since the ownership
        // is moving from metainfo to the cache
        element(i).state = has_item;
    }
#endif

    // destructively-fetch an object from the buffer
#if __TBB_PREVIEW_FLOW_GRAPH_TRY_PUT_AND_WAIT
    void fetch_item(size_t i, item_type& o, message_metainfo& metainfo) {
        __TBB_ASSERT(my_item_valid(i), "Trying to fetch an empty slot");
        o = get_my_item(i);  // could have std::move assign semantics
        metainfo = std::move(get_my_metainfo(i));
        destroy_item(i);
    }
#else
    void fetch_item(size_t i, item_type &o) {
        __TBB_ASSERT(my_item_valid(i), "Trying to fetch an empty slot");
        o = get_my_item(i);  // could have std::move assign semantics
        destroy_item(i);
    }
#endif

#if __TBB_PREVIEW_FLOW_GRAPH_TRY_PUT_AND_WAIT
    void fetch_item(size_t i, item_type& o, message_metainfo& metainfo) {
        __TBB_ASSERT(my_item_valid(i), "Trying to fetch an empty slot");
        o = get_my_item(i);  // could have std::move assign semantics
        metainfo = std::move(get_my_metainfo(i));
        destroy_item(i);
    }
#endif

    // move an existing item from one slot to another.  The moved-to slot must be unoccupied,
    // the moved-from slot must exist and not be reserved.  The after, from will be empty,
    // to will be occupied but not reserved
    void move_item(size_t to, size_t from) {
        __TBB_ASSERT(!my_item_valid(to), "Trying to move to a non-empty slot");
        __TBB_ASSERT(my_item_valid(from), "Trying to move from an empty slot");
<<<<<<< HEAD
#if __TBB_PREVIEW_FLOW_GRAPH_TRY_PUT_AND_WAIT
        set_my_item(to, get_my_item(from), get_my_metainfo(from));
#else
        set_my_item(to, get_my_item(from));   // could have std::move semantics
#endif
=======
        // could have std::move semantics
        set_my_item(to, get_my_item(from) __TBB_FLOW_GRAPH_METAINFO_ARG(get_my_metainfo(from)));
>>>>>>> 1ce85d9b
        destroy_item(from);
    }

    // put an item in an empty slot.  Return true if successful, else false
    bool place_item(size_t here, const item_type &me) {
#if !TBB_DEPRECATED_SEQUENCER_DUPLICATES
        if(my_item_valid(here)) return false;
#endif
        set_my_item(here, me);
        return true;
    }

#if __TBB_PREVIEW_FLOW_GRAPH_TRY_PUT_AND_WAIT
    template <typename Metainfo>
    bool place_item(size_t here, const item_type &me, Metainfo&& metainfo) {
<<<<<<< HEAD

=======
>>>>>>> 1ce85d9b
#if !TBB_DEPRECATED_SEQUENCER_DUPLICATES
        if(my_item_valid(here)) return false;
#endif
        set_my_item(here, me, std::forward<Metainfo>(metainfo));
        return true;
    }
#endif

    // could be implemented with std::move semantics
    void swap_items(size_t i, size_t j) {
        __TBB_ASSERT(my_item_valid(i) && my_item_valid(j), "attempt to swap invalid item(s)");
        item_type temp = get_my_item(i);
#if __TBB_PREVIEW_FLOW_GRAPH_TRY_PUT_AND_WAIT
        message_metainfo temp_metainfo = get_my_metainfo(i);
        set_my_item(i, get_my_item(j), get_my_metainfo(j));
        set_my_item(j, temp, temp_metainfo);
#else
        set_my_item(i, get_my_item(j));
        set_my_item(j, temp);
#endif
    }

    void destroy_item(size_type i) {
        __TBB_ASSERT(my_item_valid(i), "destruction of invalid item");

        auto& e = element(i);
        e.item.~item_type();
        e.state = no_item;

#if __TBB_PREVIEW_FLOW_GRAPH_TRY_PUT_AND_WAIT
        for (auto& msg_waiter : e.metainfo.waiters()) {
            msg_waiter->release(1);
        }

        e.metainfo.~message_metainfo();
#endif
    }

    // returns the front element
    const item_type& front() const
    {
        __TBB_ASSERT(my_item_valid(my_head), "attempt to fetch head non-item");
        return get_my_item(my_head);
    }

#if __TBB_PREVIEW_FLOW_GRAPH_TRY_PUT_AND_WAIT
    const message_metainfo& front_metainfo() const
    {
        __TBB_ASSERT(my_item_valid(my_head), "attempt to fetch head non-item");
        return element(my_head).metainfo;
    }
#endif

    // returns  the back element
    const item_type& back() const
    {
        __TBB_ASSERT(my_item_valid(my_tail - 1), "attempt to fetch head non-item");
        return get_my_item(my_tail - 1);
    }

#if __TBB_PREVIEW_FLOW_GRAPH_TRY_PUT_AND_WAIT
    const message_metainfo& back_metainfo() const {
        __TBB_ASSERT(my_item_valid(my_tail - 1), "attempt to fetch head non-item");
        return element(my_tail - 1).metainfo;
    }
#endif

    // following methods are for reservation of the front of a buffer.
<<<<<<< HEAD
    void reserve_item(size_type i) { __TBB_ASSERT(my_item_valid(i) && !my_item_reserved(i), "item cannot be reserved"); element(i).state = reserved_item; }
    void release_item(size_type i) { __TBB_ASSERT(my_item_reserved(i), "item is not reserved"); element(i).state = has_item; }
=======
    void reserve_item(size_type i) {
        __TBB_ASSERT(my_item_valid(i) && !my_item_reserved(i), "item cannot be reserved");
        element(i).state = reserved_item;
    }

    void release_item(size_type i) {
        __TBB_ASSERT(my_item_reserved(i), "item is not reserved");
        element(i).state = has_item;
    }
>>>>>>> 1ce85d9b

    void destroy_front() { destroy_item(my_head); ++my_head; }
    void destroy_back() { destroy_item(my_tail-1); --my_tail; }

    // we have to be able to test against a new tail value without changing my_tail
    // grow_array doesn't work if we change my_tail when the old array is too small
    size_type size(size_t new_tail = 0) { return (new_tail ? new_tail : my_tail) - my_head; }
    size_type capacity() { return my_array_size; }
    // sequencer_node does not use this method, so we don't
    // need a version that passes in the new_tail value.
    bool buffer_full() { return size() >= capacity(); }

    //! Grows the internal array.
    void grow_my_array( size_t minimum_size ) {
        // test that we haven't made the structure inconsistent.
        __TBB_ASSERT(capacity() >= my_tail - my_head, "total items exceed capacity");
        size_type new_size = my_array_size ? 2*my_array_size : initial_buffer_size;
        while( new_size<minimum_size )
            new_size*=2;

        buffer_item_type* new_array = allocator_type().allocate(new_size);

        // initialize validity to "no"
        for( size_type i=0; i<new_size; ++i ) { new_array[i].begin()->state = no_item; }

        for( size_type i=my_head; i<my_tail; ++i) {
            if(my_item_valid(i)) {  // sequencer_node may have empty slots
                // placement-new copy-construct; could be std::move
                char *new_space = (char *)&(new_array[i&(new_size-1)].begin()->item);
                (void)new(new_space) item_type(get_my_item(i));
<<<<<<< HEAD
=======
                new_array[i&(new_size-1)].begin()->state = element(i).state;
>>>>>>> 1ce85d9b
#if __TBB_PREVIEW_FLOW_GRAPH_TRY_PUT_AND_WAIT
                char* meta_space = (char *)&(new_array[i&(new_size-1)].begin()->metainfo);
                ::new(meta_space) message_metainfo(std::move(element(i).metainfo));
#endif
<<<<<<< HEAD
                new_array[i&(new_size-1)].begin()->state = element(i).state;
=======
>>>>>>> 1ce85d9b
            }
        }

        clean_up_buffer(/*reset_pointers*/false);

        my_array = new_array;
        my_array_size = new_size;
    }

    bool push_back(item_type& v
                   __TBB_FLOW_GRAPH_METAINFO_ARG(const message_metainfo& metainfo))
    {
        if (buffer_full()) {
            grow_my_array(size() + 1);
        }
        set_my_item(my_tail, v __TBB_FLOW_GRAPH_METAINFO_ARG(metainfo));
        ++my_tail;
        return true;
    }

    bool pop_back(item_type& v
                  __TBB_FLOW_GRAPH_METAINFO_ARG(message_metainfo& metainfo))
    {
        if (!my_item_valid(my_tail - 1)) {
            return false;
        }
        auto& e = element(my_tail - 1);
        v = e.item;
#if __TBB_PREVIEW_FLOW_GRAPH_TRY_PUT_AND_WAIT
        metainfo = std::move(e.metainfo);
#endif

        destroy_back();
        return true;
    }

    bool pop_front(item_type& v
                   __TBB_FLOW_GRAPH_METAINFO_ARG(message_metainfo& metainfo))
    {
        if (!my_item_valid(my_head)) {
            return false;
        }
        auto& e = element(my_head);
        v = e.item;
#if __TBB_PREVIEW_FLOW_GRAPH_TRY_PUT_AND_WAIT
        metainfo = std::move(e.metainfo);
#endif

        destroy_front();
        return true;
    }

#if __TBB_PREVIEW_FLOW_GRAPH_TRY_PUT_AND_WAIT
    void set_my_item(size_t i, const item_type&o) {
        set_my_item(i, o, message_metainfo{});
    }

    bool push_back(item_type& v) {
        return push_back(v, message_metainfo{});
    }

    bool pop_back(item_type& v) {
        message_metainfo metainfo;
        return pop_back(v, metainfo);
    }

    bool pop_front(item_type& v) {
        message_metainfo metainfo;
        return pop_front(v, metainfo);
    }
#endif

    // This is used both for reset and for grow_my_array.  In the case of grow_my_array
    // we want to retain the values of the head and tail.
    void clean_up_buffer(bool reset_pointers) {
        if (my_array) {
            for( size_type i=my_head; i<my_tail; ++i ) {
                if(my_item_valid(i))
                    destroy_item(i);
            }
            allocator_type().deallocate(my_array,my_array_size);
        }
        my_array = nullptr;
        if(reset_pointers) {
            my_head = my_tail = my_array_size = 0;
        }
    }

public:
    //! Constructor
    item_buffer( ) : my_array(nullptr), my_array_size(0),
                     my_head(0), my_tail(0) {
        grow_my_array(initial_buffer_size);
    }

    ~item_buffer() {
        clean_up_buffer(/*reset_pointers*/true);
    }

    void reset() { clean_up_buffer(/*reset_pointers*/true); grow_my_array(initial_buffer_size); }

};

//! item_buffer with reservable front-end.  NOTE: if reserving, do not
//* complete operation with pop_front(); use consume_front().
//* No synchronization built-in.
template<typename T, typename A=cache_aligned_allocator<T> >
class reservable_item_buffer : public item_buffer<T, A> {
protected:
    using item_buffer<T, A>::my_item_valid;
    using item_buffer<T, A>::my_head;

public:
    reservable_item_buffer() : item_buffer<T, A>(), my_reserved(false) {}
    void reset() {my_reserved = false; item_buffer<T,A>::reset(); }
protected:

    bool reserve_front(T &v) {
        if(my_reserved || !my_item_valid(this->my_head)) return false;
        my_reserved = true;
        // reserving the head
        v = this->front();
        this->reserve_item(this->my_head);
        return true;
    }

#if __TBB_PREVIEW_FLOW_GRAPH_TRY_PUT_AND_WAIT
    bool reserve_front(T& v, message_metainfo& metainfo) {
        if (my_reserved || !my_item_valid(this->my_head)) return false;
        my_reserved = true;
        // reserving the head
        v = this->front();
        metainfo = this->front_metainfo();
        this->reserve_item(this->my_head);
        return true;
    }
#endif

    void consume_front() {
        __TBB_ASSERT(my_reserved, "Attempt to consume a non-reserved item");
        this->destroy_front();
        my_reserved = false;
    }

    void release_front() {
        __TBB_ASSERT(my_reserved, "Attempt to release a non-reserved item");
        this->release_item(this->my_head);
        my_reserved = false;
    }

    bool my_reserved;
};

#endif // __TBB__flow_graph_item_buffer_impl_H<|MERGE_RESOLUTION|>--- conflicted
+++ resolved
@@ -96,29 +96,6 @@
                      __TBB_FLOW_GRAPH_METAINFO_ARG(const message_metainfo& metainfo))
     {
         if(element(i).state != no_item) {
-<<<<<<< HEAD
-            destroy_item(i);
-        }
-        new(&(element(i).item)) item_type(o);
-#if __TBB_PREVIEW_FLOW_GRAPH_TRY_PUT_AND_WAIT
-        new(&element(i).metainfo) message_metainfo(metainfo);
-
-        for (auto& msg_waiter : metainfo.waiters()) {
-            msg_waiter->reserve();
-        }
-#endif
-        element(i).state = has_item;
-    }
-
-#if __TBB_PREVIEW_FLOW_GRAPH_TRY_PUT_AND_WAIT
-    void set_my_item(size_t i, const item_type& o, message_metainfo&& metainfo) {
-        if(element(i).state != no_item) {
-            destroy_item(i);
-        }
-        new(&(element(i).item)) item_type(o);
-        new(&element(i).metainfo) message_metainfo(std::move(metainfo));
-        element(i).state = has_item;
-=======
             destroy_item(i);
         }
         new(&(element(i).item)) item_type(o);
@@ -130,9 +107,7 @@
             waiter->reserve(1);
         }
 #endif
->>>>>>> 1ce85d9b
-    }
-#endif
+    }
 
 #if __TBB_PREVIEW_FLOW_GRAPH_TRY_PUT_AND_WAIT
     void set_my_item(size_t i, const item_type& o, message_metainfo&& metainfo) {
@@ -179,16 +154,8 @@
     void move_item(size_t to, size_t from) {
         __TBB_ASSERT(!my_item_valid(to), "Trying to move to a non-empty slot");
         __TBB_ASSERT(my_item_valid(from), "Trying to move from an empty slot");
-<<<<<<< HEAD
-#if __TBB_PREVIEW_FLOW_GRAPH_TRY_PUT_AND_WAIT
-        set_my_item(to, get_my_item(from), get_my_metainfo(from));
-#else
-        set_my_item(to, get_my_item(from));   // could have std::move semantics
-#endif
-=======
         // could have std::move semantics
         set_my_item(to, get_my_item(from) __TBB_FLOW_GRAPH_METAINFO_ARG(get_my_metainfo(from)));
->>>>>>> 1ce85d9b
         destroy_item(from);
     }
 
@@ -204,10 +171,6 @@
 #if __TBB_PREVIEW_FLOW_GRAPH_TRY_PUT_AND_WAIT
     template <typename Metainfo>
     bool place_item(size_t here, const item_type &me, Metainfo&& metainfo) {
-<<<<<<< HEAD
-
-=======
->>>>>>> 1ce85d9b
 #if !TBB_DEPRECATED_SEQUENCER_DUPLICATES
         if(my_item_valid(here)) return false;
 #endif
@@ -276,10 +239,6 @@
 #endif
 
     // following methods are for reservation of the front of a buffer.
-<<<<<<< HEAD
-    void reserve_item(size_type i) { __TBB_ASSERT(my_item_valid(i) && !my_item_reserved(i), "item cannot be reserved"); element(i).state = reserved_item; }
-    void release_item(size_type i) { __TBB_ASSERT(my_item_reserved(i), "item is not reserved"); element(i).state = has_item; }
-=======
     void reserve_item(size_type i) {
         __TBB_ASSERT(my_item_valid(i) && !my_item_reserved(i), "item cannot be reserved");
         element(i).state = reserved_item;
@@ -289,7 +248,6 @@
         __TBB_ASSERT(my_item_reserved(i), "item is not reserved");
         element(i).state = has_item;
     }
->>>>>>> 1ce85d9b
 
     void destroy_front() { destroy_item(my_head); ++my_head; }
     void destroy_back() { destroy_item(my_tail-1); --my_tail; }
@@ -320,18 +278,11 @@
                 // placement-new copy-construct; could be std::move
                 char *new_space = (char *)&(new_array[i&(new_size-1)].begin()->item);
                 (void)new(new_space) item_type(get_my_item(i));
-<<<<<<< HEAD
-=======
                 new_array[i&(new_size-1)].begin()->state = element(i).state;
->>>>>>> 1ce85d9b
 #if __TBB_PREVIEW_FLOW_GRAPH_TRY_PUT_AND_WAIT
                 char* meta_space = (char *)&(new_array[i&(new_size-1)].begin()->metainfo);
                 ::new(meta_space) message_metainfo(std::move(element(i).metainfo));
 #endif
-<<<<<<< HEAD
-                new_array[i&(new_size-1)].begin()->state = element(i).state;
-=======
->>>>>>> 1ce85d9b
             }
         }
 
