/*
    Copyright (c) 2020-2025 Intel Corporation

    Licensed under the Apache License, Version 2.0 (the "License");
    you may not use this file except in compliance with the License.
    You may obtain a copy of the License at

        http://www.apache.org/licenses/LICENSE-2.0

    Unless required by applicable law or agreed to in writing, software
    distributed under the License is distributed on an "AS IS" BASIS,
    WITHOUT WARRANTIES OR CONDITIONS OF ANY KIND, either express or implied.
    See the License for the specific language governing permissions and
    limitations under the License.
*/


#ifndef __TBB_task_handle_H
#define __TBB_task_handle_H

#include "_config.h"
#include "_task.h"
#include "_small_object_pool.h"
#include "_utils.h"
#include <memory>

namespace tbb {
namespace detail {

namespace d1 { class task_group_context; class wait_context; struct execution_data; }
namespace d2 {

class task_handle;

#if __TBB_PREVIEW_TASK_GROUP_EXTENSIONS

class task_with_dynamic_state;
class task_handle_task;
class successor_vertex;

class successors_list_node {
public:
    successors_list_node(successor_vertex* successor, d1::small_object_allocator& alloc)
        : m_next_successor(nullptr)
        , m_successor_vertex(successor)
        , m_allocator(alloc)
    {}

    successor_vertex* get_successor_vertex() const {
        return m_successor_vertex;
    }

    successors_list_node* get_next_node() const {
        return m_next_successor;
    }

    void set_next_node(successors_list_node* next_node) {
        m_next_successor = next_node;
    }

    void finalize() {
        m_allocator.delete_object(this);
    }
private:
    successors_list_node* m_next_successor;
    successor_vertex* m_successor_vertex;
    d1::small_object_allocator m_allocator;
};

inline task_with_dynamic_state* release_successors_list(successors_list_node* list);

class task_dynamic_state {
public:
    task_dynamic_state(task_with_dynamic_state* task, d1::small_object_allocator& alloc)
        : m_task(task)
        , m_successors_list_head(nullptr)
        , m_continuation_vertex(nullptr)
        , m_new_dynamic_state(nullptr)
        , m_num_references(0)
        , m_allocator(alloc)
    {}

    void reserve() { ++m_num_references; }

    void release() {
        if (--m_num_references == 0) {
            m_allocator.delete_object(this);
        }
    }

    task_with_dynamic_state* complete_task() {
<<<<<<< HEAD
        m_task_status.store(task_status::completed, std::memory_order_release);
        task_with_dynamic_state* next_task = nullptr;
        if (is_successors_list_alive()) {
            next_task = release_successors_list(fetch_successors_list());
        }
        return next_task;
=======
        successors_list_node* list = fetch_successors_list();
        return release_successors_list(list);
>>>>>>> d4d33ed1
    }

    bool has_dependencies() const {
        return m_continuation_vertex.load(std::memory_order_acquire) != nullptr;
    }
    
    void unset_dependency() {
        m_continuation_vertex.store(nullptr, std::memory_order_release);
    }

    void add_successor(successor_vertex* successor);
    void add_successors_list(successors_list_node* successors_list);
    void release_continuation();
    
    successor_vertex* get_continuation_vertex() {
        successor_vertex* current_continuation_vertex = m_continuation_vertex.load(std::memory_order_acquire);

        if (current_continuation_vertex == nullptr) {
            d1::small_object_allocator alloc;
            successor_vertex* new_continuation_vertex = alloc.new_object<successor_vertex>(m_task, alloc);

            if (!m_continuation_vertex.compare_exchange_strong(current_continuation_vertex, new_continuation_vertex)) {
                // Other thread already created a continuation vertex
                alloc.delete_object(new_continuation_vertex);
            } else {
                // This thread has updated the continuation vertex
                current_continuation_vertex = new_continuation_vertex;
            }
        }
        __TBB_ASSERT(current_continuation_vertex != nullptr, "Failed to get continuation vertex");
        return current_continuation_vertex;
    }

    bool is_successors_list_alive() const {
        return m_successors_list_head.load(std::memory_order_acquire) != reinterpret_cast<successors_list_node*>(~std::uintptr_t(0));
    }

    successors_list_node* fetch_successors_list() {
        return m_successors_list_head.exchange(reinterpret_cast<successors_list_node*>(~std::uintptr_t(0)));
    }

    void transfer_successors_to(task_dynamic_state* new_dynamic_state) {
        m_new_dynamic_state.store(new_dynamic_state, std::memory_order_relaxed);
        successors_list_node* successors_list = fetch_successors_list();
        new_dynamic_state->add_successors_list(successors_list);
    }

private:
    task_with_dynamic_state* m_task;
    std::atomic<successors_list_node*> m_successors_list_head;
    std::atomic<successor_vertex*> m_continuation_vertex;
    std::atomic<task_dynamic_state*> m_new_dynamic_state;
    std::atomic<std::size_t> m_num_references;
    d1::small_object_allocator m_allocator;
};

inline void internal_make_edge(task_dynamic_state* pred, task_dynamic_state* succ) {
    __TBB_ASSERT(pred != nullptr && succ != nullptr , nullptr);
    pred->add_successor(succ->get_continuation_vertex());
}

class task_with_dynamic_state : public d1::task {
public:
    task_with_dynamic_state() : m_state(nullptr) {}

    virtual ~task_with_dynamic_state() {
        task_dynamic_state* current_state = m_state.load(std::memory_order_relaxed);
        if (current_state != nullptr) {
            current_state->release();
        }
    }

    // Create dynamic state if task_tracker is created or a first successor is added to task_handle
    task_dynamic_state* get_dynamic_state() {
        task_dynamic_state* current_state = m_state.load(std::memory_order_acquire);

        if (current_state == nullptr) {
            d1::small_object_allocator alloc;

            task_dynamic_state* new_state = alloc.new_object<task_dynamic_state>(this, alloc);

            if (m_state.compare_exchange_strong(current_state, new_state)) {
                // Reserve a task co-ownership for dynamic_state
                new_state->reserve();
                current_state = new_state;
            } else {
                // Other thread created the dynamic state
                alloc.delete_object(new_state);
            }
        }

        __TBB_ASSERT(current_state != nullptr, "Failed to create dynamic state");
        return current_state;
    }

    task_with_dynamic_state* complete_task() {
        task_with_dynamic_state* next_task = nullptr;

        task_dynamic_state* current_state = m_state.load(std::memory_order_relaxed);
        if (current_state != nullptr) {
            next_task = current_state->complete_task();
        }
        return next_task;
    }

<<<<<<< HEAD
    void transfer_successors_to(task_dynamic_state* other_task_state) {
        __TBB_ASSERT(other_task_state != nullptr, nullptr);

        task_dynamic_state* current_state = m_state.load(std::memory_order_relaxed);

        // If dynamic state was not created for currently executing task, it cannot have successors
        if (current_state != nullptr) {
            current_state->transfer_successors_to(other_task_state);
        }
    }
=======
    void release_continuation() {
        task_dynamic_state* current_state = m_state.load(std::memory_order_relaxed);
        if (current_state != nullptr && current_state->has_dependencies()) {
            current_state->release_continuation();
        }
    }

    bool has_dependencies() const {
        task_dynamic_state* current_state = m_state.load(std::memory_order_relaxed);
        return current_state ? current_state->has_dependencies() : false;
    }
>>>>>>> d4d33ed1
private:
    std::atomic<task_dynamic_state*> m_state;
};

inline task_dynamic_state* get_current_task_dynamic_state() {
    d1::task* t = d1::current_task();
    __TBB_ASSERT_RELEASE(t != nullptr, "the function was called outside of task body");
    
    task_with_dynamic_state* t_with_state = dynamic_cast<task_with_dynamic_state*>(t);
    __TBB_ASSERT_RELEASE(t_with_state != nullptr, "the function was called outside of task_group task body");
    
    return t_with_state->get_dynamic_state();
}

class successor_vertex : public d1::reference_vertex {
public:
    successor_vertex(task_with_dynamic_state* task, d1::small_object_allocator& alloc)
        // Reserving 1 for task_handle that owns the task for which the predecessors are added
        // reference counter would be released when this task_handle would be submitted for execution
        : d1::reference_vertex(nullptr, 1)
        , m_task(task)
        , m_allocator(alloc)
    {}

    task_with_dynamic_state* release_bypass(std::uint32_t delta = 1) {
        task_with_dynamic_state* next_task = nullptr;

        std::uint64_t ref = m_ref_count.fetch_sub(static_cast<std::uint64_t>(delta)) - static_cast<uint64_t>(delta);

        if (ref == 0) {
            // TODO: can we skip this step since the task would be spawned anyway ?
            m_task->get_dynamic_state()->unset_dependency();
            next_task = m_task;
            m_allocator.delete_object(this);
        }
        return next_task;
    }
private:
    task_with_dynamic_state* m_task;
    d1::small_object_allocator m_allocator;
}; // class successor_vertex
#endif // __TBB_PREVIEW_TASK_GROUP_EXTENSIONS

class task_handle_task
#if __TBB_PREVIEW_TASK_GROUP_EXTENSIONS
: public task_with_dynamic_state
#else
: public d1::task
#endif
{
    std::uint64_t m_version_and_traits{};
    d1::wait_tree_vertex_interface* m_wait_tree_vertex;
    d1::task_group_context& m_ctx;
    d1::small_object_allocator m_allocator;
public:
    void finalize(const d1::execution_data* ed = nullptr) {
        if (ed) {
            m_allocator.delete_object(this, *ed);
        } else {
            m_allocator.delete_object(this);
        }
    }

    task_handle_task(d1::wait_tree_vertex_interface* vertex, d1::task_group_context& ctx, d1::small_object_allocator& alloc)
        : m_wait_tree_vertex(vertex)
        , m_ctx(ctx)
        , m_allocator(alloc) {
        suppress_unused_warning(m_version_and_traits);
        m_wait_tree_vertex->reserve();
    }

    ~task_handle_task() override {
        m_wait_tree_vertex->release();
    }

    d1::task_group_context& ctx() const { return m_ctx; }
};

class task_handle {
    struct task_handle_task_finalizer_t{
        void operator()(task_handle_task* p){ p->finalize(); }
    };
    using handle_impl_t = std::unique_ptr<task_handle_task, task_handle_task_finalizer_t>;

    handle_impl_t m_handle = {nullptr};
public:
    task_handle() = default;
    task_handle(task_handle&&) = default;
    task_handle& operator=(task_handle&&) = default;

    explicit operator bool() const noexcept { return static_cast<bool>(m_handle); }

    friend bool operator==(task_handle const& th, std::nullptr_t) noexcept;
    friend bool operator==(std::nullptr_t, task_handle const& th) noexcept;

    friend bool operator!=(task_handle const& th, std::nullptr_t) noexcept;
    friend bool operator!=(std::nullptr_t, task_handle const& th) noexcept;

private:
    friend struct task_handle_accessor;
#if __TBB_PREVIEW_TASK_GROUP_EXTENSIONS
    friend class task_tracker;
#endif

    task_handle(task_handle_task* t) : m_handle {t}{}

    d1::task* release() {
       return m_handle.release();
    }
};

struct task_handle_accessor {
    static task_handle construct(task_handle_task* t) { return {t}; }

    static d1::task* release(task_handle& th) {
#if __TBB_PREVIEW_TASK_GROUP_EXTENSIONS
        th.m_handle->release_continuation();
#endif
        return th.release();
}

    static d1::task_group_context& ctx_of(task_handle& th) {
        __TBB_ASSERT(th.m_handle, "ctx_of does not expect empty task_handle.");
        return th.m_handle->ctx();
    }

#if __TBB_PREVIEW_TASK_GROUP_EXTENSIONS
    static task_dynamic_state* get_task_dynamic_state(task_handle& th) {
        return th.m_handle->get_dynamic_state();
    }

    static bool has_dependencies(task_handle& th) {
        __TBB_ASSERT(th.m_handle, "has_dependency does not expect empty task_handle");
        return th.m_handle->has_dependencies();
    }
#endif
};

inline bool operator==(task_handle const& th, std::nullptr_t) noexcept {
    return th.m_handle == nullptr;
}
inline bool operator==(std::nullptr_t, task_handle const& th) noexcept {
    return th.m_handle == nullptr;
}

inline bool operator!=(task_handle const& th, std::nullptr_t) noexcept {
    return th.m_handle != nullptr;
}

inline bool operator!=(std::nullptr_t, task_handle const& th) noexcept {
    return th.m_handle != nullptr;
}

#if __TBB_PREVIEW_TASK_GROUP_EXTENSIONS
inline task_with_dynamic_state* release_successors_list(successors_list_node* node) {
    task_with_dynamic_state* next_task = nullptr;

    while (node != nullptr) {
        successors_list_node* next_node = node->get_next_node();
        task_with_dynamic_state* successor_task = node->get_successor_vertex()->release_bypass();
        node->finalize();
        node = next_node;

        if (successor_task) {
            if (next_task == nullptr) {
                next_task = successor_task;
            } else {
                // Successor task is guaranteed to be task_handle_task
                // safe to perform static_cast
                d1::spawn(*successor_task, static_cast<task_handle_task*>(successor_task)->ctx());
            }
        }
    }
    return next_task;
}

inline void task_dynamic_state::add_successor(successor_vertex* successor) {
    __TBB_ASSERT(successor != nullptr, nullptr);

    if (is_successors_list_alive()) {
        successor->reserve();

        d1::small_object_allocator alloc;
        successors_list_node* new_successor_node = alloc.new_object<successors_list_node>(successor, alloc);
        successors_list_node* current_successors_list_head = m_successors_list_head.load(std::memory_order_acquire);
        new_successor_node->set_next_node(current_successors_list_head);

        if (!is_successors_list_alive()) {
            task_dynamic_state* new_state = m_new_dynamic_state.load(std::memory_order_relaxed);
            if (new_state != nullptr) {
                // Originally tracked task transferred successors to other task, add new successor to the receiving task
                new_state->add_successor(successor);    
            } else {
                // Task completed while reading the successors list, no need to add extra dependencies
                new_successor_node->finalize();
                successor->release();
            }
            return;
        }

        while (!m_successors_list_head.compare_exchange_strong(current_successors_list_head, new_successor_node)) {
            // Other thread updated the head of the list
            if (!is_successors_list_alive()) {
                task_dynamic_state* new_state = m_new_dynamic_state.load(std::memory_order_relaxed);
                if (new_state != nullptr) {
                    // Originally tracked task transferred successors to other task, add new successor to the receiving task
                    new_state->add_successor(successor);    
                } else {
                    // Task completed while reading the successors list, no need to add extra dependencies
                    new_successor_node->finalize();
                    successor->release();
                }
                return;
            }
            new_successor_node->set_next_node(current_successors_list_head);
        }
    } else {
        task_dynamic_state* new_state = m_new_dynamic_state.load(std::memory_order_relaxed);
        if (new_state != nullptr) {
            // Originally tracked task transferred successors to other task, add new successor to the receiving task
            new_state->add_successor(successor);
        }
    }
}

inline void task_dynamic_state::add_successors_list(successors_list_node* successors_list) {
    __TBB_ASSERT(m_task_status.load(std::memory_order_relaxed) == task_status::no_status, "It is not allowed to transfer successors to the submitted task");
    if (successors_list == nullptr) return;

    successors_list_node* last_node = successors_list;

    while (last_node->get_next_node() != nullptr) {
        last_node = last_node->get_next_node();
    }

    successors_list_node* current_successors_list_head = m_successors_list_head.load(std::memory_order_acquire);
    last_node->set_next_node(current_successors_list_head);

    while (!m_successors_list_head.compare_exchange_strong(current_successors_list_head, successors_list)) {
        // Other thread updated the head of the list
        last_node->set_next_node(current_successors_list_head);
    }
}

inline void task_dynamic_state::release_continuation() {
    successor_vertex* current_vertex = m_continuation_vertex.load(std::memory_order_acquire);
    __TBB_ASSERT(current_vertex != nullptr, "release_continuation requested for task without dependencies");
    task_with_dynamic_state* task = current_vertex->release_bypass();
    
    // Dependent tasks have completed before the task_handle holding the continuation was submitted for execution
    // task_handle was the last owner of the taskand it should be spawned
    if (task != nullptr) {
        // successor task is guaranteed to be task_handle_task, safe to use static_cast
        d1::spawn(*task, static_cast<task_handle_task*>(task)->ctx());
    }
}

class task_tracker {
public:
    task_tracker() : m_task_state(nullptr) {}

    task_tracker(const task_tracker& other) 
        : m_task_state(other.m_task_state)
    {
        // Register one more co-owner of the dynamic state
        if (m_task_state) m_task_state->reserve();
    }
    task_tracker(task_tracker&& other)
        : m_task_state(other.m_task_state)
    {
        other.m_task_state = nullptr;
    }

    task_tracker(const task_handle& th)
        : m_task_state(th ? th.m_handle->get_dynamic_state() : nullptr)
    {
        // Register new co-owner of the dynamic state
        if (m_task_state) m_task_state->reserve();
    }

    ~task_tracker() {
        if (m_task_state) m_task_state->release();
    }

    task_tracker& operator=(const task_tracker& other) {
        if (this != &other) {
            // Release co-ownership on the previously tracked dynamic state
            if (m_task_state) m_task_state->release();

            m_task_state = other.m_task_state;

            // Register new co-owner of the new dynamic state
            if (m_task_state) m_task_state->reserve();
        }
        return *this;
    }

    task_tracker& operator=(task_tracker&& other) {
        if (this != &other) {
            // Release co-ownership on the previously tracked dynamic state
            if (m_task_state) m_task_state->release();

            m_task_state = other.m_task_state;
            other.m_task_state = nullptr;
        }
        return *this;
    }

    task_tracker& operator=(const task_handle& th) {
        // Release co-ownership on the previously tracked dynamic state
        if (m_task_state) m_task_state->release();

        if (th) {
            m_task_state = th.m_handle->get_dynamic_state();

            // Reserve co-ownership on the new dynamic state
            __TBB_ASSERT(m_task_state != nullptr, "No state in the non-empty task_handle");
            m_task_state->reserve();
        } else {
            m_task_state = nullptr;
        }
        return *this;
    }

    explicit operator bool() const noexcept { return m_task_state != nullptr; }
private:
    friend bool operator==(const task_tracker& t, std::nullptr_t) noexcept {
        return t.m_task_state == nullptr;
    }

    friend bool operator==(const task_tracker& lhs, const task_tracker& rhs) noexcept {
        return lhs.m_task_state == rhs.m_task_state;
    }

#if !__TBB_CPP20_COMPARISONS_PRESENT
    friend bool operator==(std::nullptr_t, const task_tracker& t) noexcept {
        return t == nullptr;
    }

    friend bool operator!=(const task_tracker& t, std::nullptr_t) noexcept {
        return !(t == nullptr);
    }

    friend bool operator!=(std::nullptr_t, const task_tracker& t) noexcept {
        return !(t == nullptr);
    }

    friend bool operator!=(const task_tracker& lhs, const task_tracker& rhs) noexcept {
        return !(lhs == rhs);
    }
#endif // !__TBB_CPP20_COMPARISONS_PRESENT

    friend struct task_tracker_accessor;

    task_dynamic_state* m_task_state;
};

struct task_tracker_accessor {
    static task_dynamic_state* get_task_dynamic_state(task_tracker& tracker) {
        return tracker.m_task_state;
    }
};
#endif

} // namespace d2
} // namespace detail
} // namespace tbb

#endif /* __TBB_task_handle_H */<|MERGE_RESOLUTION|>--- conflicted
+++ resolved
@@ -89,17 +89,11 @@
     }
 
     task_with_dynamic_state* complete_task() {
-<<<<<<< HEAD
-        m_task_status.store(task_status::completed, std::memory_order_release);
         task_with_dynamic_state* next_task = nullptr;
         if (is_successors_list_alive()) {
             next_task = release_successors_list(fetch_successors_list());
         }
         return next_task;
-=======
-        successors_list_node* list = fetch_successors_list();
-        return release_successors_list(list);
->>>>>>> d4d33ed1
     }
 
     bool has_dependencies() const {
@@ -205,7 +199,6 @@
         return next_task;
     }
 
-<<<<<<< HEAD
     void transfer_successors_to(task_dynamic_state* other_task_state) {
         __TBB_ASSERT(other_task_state != nullptr, nullptr);
 
@@ -216,7 +209,6 @@
             current_state->transfer_successors_to(other_task_state);
         }
     }
-=======
     void release_continuation() {
         task_dynamic_state* current_state = m_state.load(std::memory_order_relaxed);
         if (current_state != nullptr && current_state->has_dependencies()) {
@@ -228,7 +220,6 @@
         task_dynamic_state* current_state = m_state.load(std::memory_order_relaxed);
         return current_state ? current_state->has_dependencies() : false;
     }
->>>>>>> d4d33ed1
 private:
     std::atomic<task_dynamic_state*> m_state;
 };
