/*
    Copyright (c) 2020-2025 Intel Corporation

    Licensed under the Apache License, Version 2.0 (the "License");
    you may not use this file except in compliance with the License.
    You may obtain a copy of the License at

        http://www.apache.org/licenses/LICENSE-2.0

    Unless required by applicable law or agreed to in writing, software
    distributed under the License is distributed on an "AS IS" BASIS,
    WITHOUT WARRANTIES OR CONDITIONS OF ANY KIND, either express or implied.
    See the License for the specific language governing permissions and
    limitations under the License.
*/


#ifndef __TBB_task_handle_H
#define __TBB_task_handle_H

#include "_config.h"
#include "_task.h"
#include "_small_object_pool.h"
#include "_utils.h"
#include <memory>

namespace tbb {
namespace detail {

namespace d1 { class task_group_context; class wait_context; struct execution_data; }
namespace d2 {

class task_handle;

#if __TBB_PREVIEW_TASK_GROUP_EXTENSIONS

class task_with_dynamic_state;
class task_handle_task;
class successor_vertex;

class successors_list_node {
public:
    successors_list_node(successor_vertex* successor, d1::small_object_allocator& alloc)
        : m_next_successor(nullptr)
        , m_successor_vertex(successor)
        , m_allocator(alloc)
    {}

    successor_vertex* get_successor_vertex() const {
        return m_successor_vertex;
    }

    successors_list_node* get_next_node() const {
        return m_next_successor;
    }

    void set_next_node(successors_list_node* next_node) {
        m_next_successor = next_node;
    }

    void finalize() {
        m_allocator.delete_object(this);
    }
private:
    successors_list_node* m_next_successor;
    successor_vertex* m_successor_vertex;
    d1::small_object_allocator m_allocator;
};

inline task_with_dynamic_state* release_successors_list(successors_list_node* list);

class task_dynamic_state {
public:
    task_dynamic_state(task_with_dynamic_state* task, d1::small_object_allocator& alloc)
        : m_task(task)
        , m_successors_list_head(nullptr)
        , m_continuation_vertex(nullptr)
        , m_new_dynamic_state(nullptr)
        , m_num_references(0)
        , m_allocator(alloc)
    {}

    void reserve() { ++m_num_references; }

    void release() {
        if (--m_num_references == 0) {
            m_allocator.delete_object(this);
        }
    }

    task_with_dynamic_state* complete_task() {
        task_with_dynamic_state* next_task = nullptr;
        if (is_successors_list_alive()) {
            next_task = release_successors_list(fetch_successors_list());
        }
        return next_task;
    }

    bool has_dependencies() const {
        return m_continuation_vertex.load(std::memory_order_acquire) != nullptr;
    }
    
    void unset_dependency() {
        m_continuation_vertex.store(nullptr, std::memory_order_release);
    }

    void add_successor(successor_vertex* successor);
    void add_successors_list(successors_list_node* successors_list);
    void release_continuation();
    
    successor_vertex* get_continuation_vertex() {
        successor_vertex* current_continuation_vertex = m_continuation_vertex.load(std::memory_order_acquire);

        if (current_continuation_vertex == nullptr) {
            d1::small_object_allocator alloc;
            successor_vertex* new_continuation_vertex = alloc.new_object<successor_vertex>(m_task, alloc);

            if (!m_continuation_vertex.compare_exchange_strong(current_continuation_vertex, new_continuation_vertex)) {
                // Other thread already created a continuation vertex
                alloc.delete_object(new_continuation_vertex);
            } else {
                // This thread has updated the continuation vertex
                current_continuation_vertex = new_continuation_vertex;
            }
        }
        __TBB_ASSERT(current_continuation_vertex != nullptr, "Failed to get continuation vertex");
        return current_continuation_vertex;
    }

    bool is_successors_list_alive() const {
        return m_successors_list_head.load(std::memory_order_acquire) != reinterpret_cast<successors_list_node*>(~std::uintptr_t(0));
    }

    successors_list_node* fetch_successors_list() {
        return m_successors_list_head.exchange(reinterpret_cast<successors_list_node*>(~std::uintptr_t(0)));
    }

    void transfer_successors_to(task_dynamic_state* new_dynamic_state) {
        m_new_dynamic_state.store(new_dynamic_state, std::memory_order_relaxed);
        successors_list_node* successors_list = fetch_successors_list();
        new_dynamic_state->add_successors_list(successors_list);
    }

private:
    task_with_dynamic_state* m_task;
    std::atomic<successors_list_node*> m_successors_list_head;
    std::atomic<successor_vertex*> m_continuation_vertex;
    std::atomic<task_dynamic_state*> m_new_dynamic_state;
    std::atomic<std::size_t> m_num_references;
    d1::small_object_allocator m_allocator;
};

inline void internal_make_edge(task_dynamic_state* pred, task_dynamic_state* succ) {
    __TBB_ASSERT(pred != nullptr && succ != nullptr , nullptr);
    pred->add_successor(succ->get_continuation_vertex());
}

class task_with_dynamic_state : public d1::task {
public:
    task_with_dynamic_state() : m_state(nullptr) {}

    virtual ~task_with_dynamic_state() {
        task_dynamic_state* current_state = m_state.load(std::memory_order_relaxed);
        if (current_state != nullptr) {
            current_state->release();
        }
    }

    // Create dynamic state if task_tracker is created or a first successor is added to task_handle
    task_dynamic_state* get_dynamic_state() {
        task_dynamic_state* current_state = m_state.load(std::memory_order_acquire);

        if (current_state == nullptr) {
            d1::small_object_allocator alloc;

            task_dynamic_state* new_state = alloc.new_object<task_dynamic_state>(this, alloc);

            if (m_state.compare_exchange_strong(current_state, new_state)) {
                // Reserve a task co-ownership for dynamic_state
                new_state->reserve();
                current_state = new_state;
            } else {
                // Other thread created the dynamic state
                alloc.delete_object(new_state);
            }
        }

        __TBB_ASSERT(current_state != nullptr, "Failed to create dynamic state");
        return current_state;
    }

    task_with_dynamic_state* complete_task() {
        task_with_dynamic_state* next_task = nullptr;

        task_dynamic_state* current_state = m_state.load(std::memory_order_relaxed);
        if (current_state != nullptr) {
            next_task = current_state->complete_task();
        }
        return next_task;
    }

    void transfer_successors_to(task_dynamic_state* other_task_state) {
        __TBB_ASSERT(other_task_state != nullptr, nullptr);

        task_dynamic_state* current_state = m_state.load(std::memory_order_relaxed);

        // If dynamic state was not created for currently executing task, it cannot have successors
        if (current_state != nullptr) {
            current_state->transfer_successors_to(other_task_state);
        }
    }
    void release_continuation() {
        task_dynamic_state* current_state = m_state.load(std::memory_order_relaxed);
        if (current_state != nullptr && current_state->has_dependencies()) {
            current_state->release_continuation();
        }
    }

    bool has_dependencies() const {
        task_dynamic_state* current_state = m_state.load(std::memory_order_relaxed);
        return current_state ? current_state->has_dependencies() : false;
    }
private:
    std::atomic<task_dynamic_state*> m_state;
};

inline task_dynamic_state* get_current_task_dynamic_state() {
    d1::task* t = d1::current_task();
    __TBB_ASSERT_RELEASE(t != nullptr, "the function was called outside of task body");
    
    task_with_dynamic_state* t_with_state = dynamic_cast<task_with_dynamic_state*>(t);
    __TBB_ASSERT_RELEASE(t_with_state != nullptr, "the function was called outside of task_group task body");
    
    return t_with_state->get_dynamic_state();
}

class successor_vertex : public d1::reference_vertex {
public:
    successor_vertex(task_with_dynamic_state* task, d1::small_object_allocator& alloc)
        // Reserving 1 for task_handle that owns the task for which the predecessors are added
        // reference counter would be released when this task_handle would be submitted for execution
        : d1::reference_vertex(nullptr, 1)
        , m_task(task)
        , m_allocator(alloc)
    {}

    task_with_dynamic_state* release_bypass(std::uint32_t delta = 1) {
        task_with_dynamic_state* next_task = nullptr;

        std::uint64_t ref = m_ref_count.fetch_sub(static_cast<std::uint64_t>(delta)) - static_cast<uint64_t>(delta);

        if (ref == 0) {
            // TODO: can we skip this step since the task would be spawned anyway ?
            m_task->get_dynamic_state()->unset_dependency();
            next_task = m_task;
            m_allocator.delete_object(this);
        }
        return next_task;
    }
private:
    task_with_dynamic_state* m_task;
    d1::small_object_allocator m_allocator;
}; // class successor_vertex
#endif // __TBB_PREVIEW_TASK_GROUP_EXTENSIONS

class task_handle_task
#if __TBB_PREVIEW_TASK_GROUP_EXTENSIONS
: public task_with_dynamic_state
#else
: public d1::task
#endif
{
    std::uint64_t m_version_and_traits{};
    d1::wait_tree_vertex_interface* m_wait_tree_vertex;
    d1::task_group_context& m_ctx;
    d1::small_object_allocator m_allocator;
public:
    void finalize(const d1::execution_data* ed = nullptr) {
        if (ed) {
            m_allocator.delete_object(this, *ed);
        } else {
            m_allocator.delete_object(this);
        }
    }

    task_handle_task(d1::wait_tree_vertex_interface* vertex, d1::task_group_context& ctx, d1::small_object_allocator& alloc)
        : m_wait_tree_vertex(vertex)
        , m_ctx(ctx)
        , m_allocator(alloc) {
        suppress_unused_warning(m_version_and_traits);
        m_wait_tree_vertex->reserve();
    }

    ~task_handle_task() override {
        m_wait_tree_vertex->release();
    }

    d1::task_group_context& ctx() const { return m_ctx; }
};

class task_handle {
    struct task_handle_task_finalizer_t{
        void operator()(task_handle_task* p){ p->finalize(); }
    };
    using handle_impl_t = std::unique_ptr<task_handle_task, task_handle_task_finalizer_t>;

    handle_impl_t m_handle = {nullptr};
public:
    task_handle() = default;
    task_handle(task_handle&&) = default;
    task_handle& operator=(task_handle&&) = default;

    explicit operator bool() const noexcept { return static_cast<bool>(m_handle); }

    friend bool operator==(task_handle const& th, std::nullptr_t) noexcept;
    friend bool operator==(std::nullptr_t, task_handle const& th) noexcept;

    friend bool operator!=(task_handle const& th, std::nullptr_t) noexcept;
    friend bool operator!=(std::nullptr_t, task_handle const& th) noexcept;

private:
    friend struct task_handle_accessor;
#if __TBB_PREVIEW_TASK_GROUP_EXTENSIONS
    friend class task_tracker;
#endif

    task_handle(task_handle_task* t) : m_handle {t}{}

    d1::task* release() {
       return m_handle.release();
    }
};

struct task_handle_accessor {
    static task_handle construct(task_handle_task* t) { return {t}; }

    static d1::task* release(task_handle& th) {
#if __TBB_PREVIEW_TASK_GROUP_EXTENSIONS
        th.m_handle->release_continuation();
#endif
        return th.release();
}

    static d1::task_group_context& ctx_of(task_handle& th) {
        __TBB_ASSERT(th.m_handle, "ctx_of does not expect empty task_handle.");
        return th.m_handle->ctx();
    }

#if __TBB_PREVIEW_TASK_GROUP_EXTENSIONS
    static task_dynamic_state* get_task_dynamic_state(task_handle& th) {
        return th.m_handle->get_dynamic_state();
    }

    static bool has_dependencies(task_handle& th) {
        __TBB_ASSERT(th.m_handle, "has_dependency does not expect empty task_handle");
        return th.m_handle->has_dependencies();
    }
#endif
};

inline bool operator==(task_handle const& th, std::nullptr_t) noexcept {
    return th.m_handle == nullptr;
}
inline bool operator==(std::nullptr_t, task_handle const& th) noexcept {
    return th.m_handle == nullptr;
}

inline bool operator!=(task_handle const& th, std::nullptr_t) noexcept {
    return th.m_handle != nullptr;
}

inline bool operator!=(std::nullptr_t, task_handle const& th) noexcept {
    return th.m_handle != nullptr;
}

#if __TBB_PREVIEW_TASK_GROUP_EXTENSIONS
inline task_with_dynamic_state* release_successors_list(successors_list_node* node) {
    task_with_dynamic_state* next_task = nullptr;

    while (node != nullptr) {
        successors_list_node* next_node = node->get_next_node();
        task_with_dynamic_state* successor_task = node->get_successor_vertex()->release_bypass();
        node->finalize();
        node = next_node;

        if (successor_task) {
            if (next_task == nullptr) {
                next_task = successor_task;
            } else {
                // Successor task is guaranteed to be task_handle_task
                // safe to perform static_cast
                d1::spawn(*successor_task, static_cast<task_handle_task*>(successor_task)->ctx());
            }
        }
    }
    return next_task;
}

inline void task_dynamic_state::add_successor(successor_vertex* successor) {
    __TBB_ASSERT(successor != nullptr, nullptr);

    if (is_successors_list_alive()) {
        successor->reserve();

        d1::small_object_allocator alloc;
        successors_list_node* new_successor_node = alloc.new_object<successors_list_node>(successor, alloc);
        successors_list_node* current_successors_list_head = m_successors_list_head.load(std::memory_order_acquire);
        new_successor_node->set_next_node(current_successors_list_head);

        if (!is_successors_list_alive()) {
<<<<<<< HEAD
            task_dynamic_state* new_state = m_new_dynamic_state.load(std::memory_order_relaxed);
            if (new_state != nullptr) {
                // Originally tracked task transferred successors to other task, add new successor to the receiving task
                new_state->add_successor(successor);    
            } else {
                // Task completed while reading the successors list, no need to add extra dependencies
                new_successor_node->finalize();
                successor->release();
            }
=======
            new_successor_node->finalize();
            successor->release();
>>>>>>> 311c6b21
            return;
        }

        while (!m_successors_list_head.compare_exchange_strong(current_successors_list_head, new_successor_node)) {
            // Other thread updated the head of the list
            if (!is_successors_list_alive()) {
<<<<<<< HEAD
                task_dynamic_state* new_state = m_new_dynamic_state.load(std::memory_order_relaxed);
                if (new_state != nullptr) {
                    // Originally tracked task transferred successors to other task, add new successor to the receiving task
                    new_state->add_successor(successor);    
                } else {
                    // Task completed while reading the successors list, no need to add extra dependencies
                    new_successor_node->finalize();
                    successor->release();
                }
                return;
=======
                // Current task has completed while we tried to insert the successor to the list
                new_successor_node->finalize();
                successor->release();
                break;
>>>>>>> 311c6b21
            }
            new_successor_node->set_next_node(current_successors_list_head);
        }
    } else {
        task_dynamic_state* new_state = m_new_dynamic_state.load(std::memory_order_relaxed);
        if (new_state != nullptr) {
            // Originally tracked task transferred successors to other task, add new successor to the receiving task
            new_state->add_successor(successor);
        }
    }
}

inline void task_dynamic_state::add_successors_list(successors_list_node* successors_list) {
    __TBB_ASSERT(m_task_status.load(std::memory_order_relaxed) == task_status::no_status, "It is not allowed to transfer successors to the submitted task");
    if (successors_list == nullptr) return;

    successors_list_node* last_node = successors_list;

    while (last_node->get_next_node() != nullptr) {
        last_node = last_node->get_next_node();
    }

    successors_list_node* current_successors_list_head = m_successors_list_head.load(std::memory_order_acquire);
    last_node->set_next_node(current_successors_list_head);

    while (!m_successors_list_head.compare_exchange_strong(current_successors_list_head, successors_list)) {
        // Other thread updated the head of the list
        last_node->set_next_node(current_successors_list_head);
    }
}

inline void task_dynamic_state::release_continuation() {
    successor_vertex* current_vertex = m_continuation_vertex.load(std::memory_order_acquire);
    __TBB_ASSERT(current_vertex != nullptr, "release_continuation requested for task without dependencies");
    task_with_dynamic_state* task = current_vertex->release_bypass();
    
    // Dependent tasks have completed before the task_handle holding the continuation was submitted for execution
    // task_handle was the last owner of the taskand it should be spawned
    if (task != nullptr) {
        // successor task is guaranteed to be task_handle_task, safe to use static_cast
        d1::spawn(*task, static_cast<task_handle_task*>(task)->ctx());
    }
}

class task_tracker {
public:
    task_tracker() : m_task_state(nullptr) {}

    task_tracker(const task_tracker& other) 
        : m_task_state(other.m_task_state)
    {
        // Register one more co-owner of the dynamic state
        if (m_task_state) m_task_state->reserve();
    }
    task_tracker(task_tracker&& other)
        : m_task_state(other.m_task_state)
    {
        other.m_task_state = nullptr;
    }

    task_tracker(const task_handle& th)
        : m_task_state(th ? th.m_handle->get_dynamic_state() : nullptr)
    {
        // Register new co-owner of the dynamic state
        if (m_task_state) m_task_state->reserve();
    }

    ~task_tracker() {
        if (m_task_state) m_task_state->release();
    }

    task_tracker& operator=(const task_tracker& other) {
        if (this != &other) {
            // Release co-ownership on the previously tracked dynamic state
            if (m_task_state) m_task_state->release();

            m_task_state = other.m_task_state;

            // Register new co-owner of the new dynamic state
            if (m_task_state) m_task_state->reserve();
        }
        return *this;
    }

    task_tracker& operator=(task_tracker&& other) {
        if (this != &other) {
            // Release co-ownership on the previously tracked dynamic state
            if (m_task_state) m_task_state->release();

            m_task_state = other.m_task_state;
            other.m_task_state = nullptr;
        }
        return *this;
    }

    task_tracker& operator=(const task_handle& th) {
        // Release co-ownership on the previously tracked dynamic state
        if (m_task_state) m_task_state->release();

        if (th) {
            m_task_state = th.m_handle->get_dynamic_state();

            // Reserve co-ownership on the new dynamic state
            __TBB_ASSERT(m_task_state != nullptr, "No state in the non-empty task_handle");
            m_task_state->reserve();
        } else {
            m_task_state = nullptr;
        }
        return *this;
    }

    explicit operator bool() const noexcept { return m_task_state != nullptr; }
private:
    friend bool operator==(const task_tracker& t, std::nullptr_t) noexcept {
        return t.m_task_state == nullptr;
    }

    friend bool operator==(const task_tracker& lhs, const task_tracker& rhs) noexcept {
        return lhs.m_task_state == rhs.m_task_state;
    }

#if !__TBB_CPP20_COMPARISONS_PRESENT
    friend bool operator==(std::nullptr_t, const task_tracker& t) noexcept {
        return t == nullptr;
    }

    friend bool operator!=(const task_tracker& t, std::nullptr_t) noexcept {
        return !(t == nullptr);
    }

    friend bool operator!=(std::nullptr_t, const task_tracker& t) noexcept {
        return !(t == nullptr);
    }

    friend bool operator!=(const task_tracker& lhs, const task_tracker& rhs) noexcept {
        return !(lhs == rhs);
    }
#endif // !__TBB_CPP20_COMPARISONS_PRESENT

    friend struct task_tracker_accessor;

    task_dynamic_state* m_task_state;
};

struct task_tracker_accessor {
    static task_dynamic_state* get_task_dynamic_state(task_tracker& tracker) {
        return tracker.m_task_state;
    }
};
#endif

} // namespace d2
} // namespace detail
} // namespace tbb

#endif /* __TBB_task_handle_H */<|MERGE_RESOLUTION|>--- conflicted
+++ resolved
@@ -408,7 +408,6 @@
         new_successor_node->set_next_node(current_successors_list_head);
 
         if (!is_successors_list_alive()) {
-<<<<<<< HEAD
             task_dynamic_state* new_state = m_new_dynamic_state.load(std::memory_order_relaxed);
             if (new_state != nullptr) {
                 // Originally tracked task transferred successors to other task, add new successor to the receiving task
@@ -418,17 +417,12 @@
                 new_successor_node->finalize();
                 successor->release();
             }
-=======
-            new_successor_node->finalize();
-            successor->release();
->>>>>>> 311c6b21
             return;
         }
 
         while (!m_successors_list_head.compare_exchange_strong(current_successors_list_head, new_successor_node)) {
             // Other thread updated the head of the list
             if (!is_successors_list_alive()) {
-<<<<<<< HEAD
                 task_dynamic_state* new_state = m_new_dynamic_state.load(std::memory_order_relaxed);
                 if (new_state != nullptr) {
                     // Originally tracked task transferred successors to other task, add new successor to the receiving task
@@ -439,12 +433,6 @@
                     successor->release();
                 }
                 return;
-=======
-                // Current task has completed while we tried to insert the successor to the list
-                new_successor_node->finalize();
-                successor->release();
-                break;
->>>>>>> 311c6b21
             }
             new_successor_node->set_next_node(current_successors_list_head);
         }
@@ -458,7 +446,6 @@
 }
 
 inline void task_dynamic_state::add_successors_list(successors_list_node* successors_list) {
-    __TBB_ASSERT(m_task_status.load(std::memory_order_relaxed) == task_status::no_status, "It is not allowed to transfer successors to the submitted task");
     if (successors_list == nullptr) return;
 
     successors_list_node* last_node = successors_list;
