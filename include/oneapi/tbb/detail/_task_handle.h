--- conflicted
+++ resolved
@@ -448,15 +448,10 @@
     __TBB_ASSERT(successor != nullptr, nullptr);
     successors_list_node* current_successors_list_head = m_successors_list_head.load(std::memory_order_acquire);
 
-<<<<<<< HEAD
-    if (is_alive(m_successors_list_head.load(std::memory_order_acquire))) {
-=======
     if (is_alive(current_successors_list_head)) {
->>>>>>> eff9d0a9
         successor->reserve();
         d1::small_object_allocator alloc;
         successors_list_node* new_successor_node = alloc.new_object<successors_list_node>(successor, alloc);
-<<<<<<< HEAD
         add_successor_node(new_successor_node);
     } else {
         task_dynamic_state* new_state = m_new_dynamic_state.load(std::memory_order_relaxed);
@@ -482,20 +477,6 @@
     while (!m_successors_list_head.compare_exchange_strong(current_successors_list_head, successors_list)) {
         // Other thread updated the head of the list
         last_node->set_next_node(current_successors_list_head);
-=======
-        new_successor_node->set_next_node(current_successors_list_head);
-
-        while (!m_successors_list_head.compare_exchange_strong(current_successors_list_head, new_successor_node)) {
-            // Other thread updated the head of the list
-            if (!is_alive(current_successors_list_head)) {
-                // Current task has completed while we tried to insert the successor to the list
-                new_successor_node->finalize();
-                successor->release();
-                break;
-            }
-            new_successor_node->set_next_node(current_successors_list_head);
-        }
->>>>>>> eff9d0a9
     }
 }
 
