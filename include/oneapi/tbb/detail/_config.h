--- conflicted
+++ resolved
@@ -522,12 +522,8 @@
 #endif
 
 #ifndef __TBB_PREVIEW_FLOW_GRAPH_TRY_PUT_AND_WAIT
-<<<<<<< HEAD
-#define __TBB_PREVIEW_FLOW_GRAPH_TRY_PUT_AND_WAIT (TBB_PREVIEW_FLOW_GRAPH_FEATURES)
-=======
 #define __TBB_PREVIEW_FLOW_GRAPH_TRY_PUT_AND_WAIT (TBB_PREVIEW_FLOW_GRAPH_FEATURES \
                                                    || TBB_PREVIEW_FLOW_GRAPH_TRY_PUT_AND_WAIT)
->>>>>>> 1ce85d9b
 #endif
 
 #if TBB_PREVIEW_CONCURRENT_HASH_MAP_EXTENSIONS
