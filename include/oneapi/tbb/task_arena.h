/*
    Copyright (c) 2005-2025 Intel Corporation

    Licensed under the Apache License, Version 2.0 (the "License");
    you may not use this file except in compliance with the License.
    You may obtain a copy of the License at

        http://www.apache.org/licenses/LICENSE-2.0

    Unless required by applicable law or agreed to in writing, software
    distributed under the License is distributed on an "AS IS" BASIS,
    WITHOUT WARRANTIES OR CONDITIONS OF ANY KIND, either express or implied.
    See the License for the specific language governing permissions and
    limitations under the License.
*/

#ifndef __TBB_task_arena_H
#define __TBB_task_arena_H

#include "detail/_config.h"

#include "detail/_aligned_space.h"
#include "detail/_attach.h"
#include "detail/_exception.h"
#include "detail/_namespace_injection.h"
#include "detail/_small_object_pool.h"
#include "detail/_task.h"

#include "detail/_task_handle.h"

#if __TBB_ARENA_BINDING
#include "info.h"
#endif /*__TBB_ARENA_BINDING*/

namespace tbb {
namespace detail {

namespace d1 {

template<typename F, typename R>
class task_arena_function : public delegate_base {
    F &my_func;
    aligned_space<R> my_return_storage;
    bool my_constructed{false};
    // The function should be called only once.
    bool operator()() const override {
        new (my_return_storage.begin()) R(my_func());
        return true;
    }
public:
    task_arena_function(F& f) : my_func(f) {}
    // The function can be called only after operator() and only once.
    R consume_result() {
        my_constructed = true;
        return std::move(*(my_return_storage.begin()));
    }
    ~task_arena_function() override {
        if (my_constructed) {
            my_return_storage.begin()->~R();
        }
    }
};

template<typename F>
class task_arena_function<F,void> : public delegate_base {
    F &my_func;
    bool operator()() const override {
        my_func();
        return true;
    }
public:
    task_arena_function(F& f) : my_func(f) {}
    void consume_result() const {}

    friend class task_arena_base;
};

class task_arena_base;
class task_scheduler_observer;
} // namespace d1

namespace r1 {
class arena;
struct task_arena_impl;

TBB_EXPORT void __TBB_EXPORTED_FUNC observe(d1::task_scheduler_observer&, bool);
TBB_EXPORT void __TBB_EXPORTED_FUNC initialize(d1::task_arena_base&);
TBB_EXPORT void __TBB_EXPORTED_FUNC terminate(d1::task_arena_base&);
TBB_EXPORT bool __TBB_EXPORTED_FUNC attach(d1::task_arena_base&);
TBB_EXPORT void __TBB_EXPORTED_FUNC execute(d1::task_arena_base&, d1::delegate_base&);
TBB_EXPORT void __TBB_EXPORTED_FUNC wait(d1::task_arena_base&);
TBB_EXPORT int  __TBB_EXPORTED_FUNC max_concurrency(const d1::task_arena_base*);
TBB_EXPORT void __TBB_EXPORTED_FUNC isolate_within_arena(d1::delegate_base& d, std::intptr_t);

TBB_EXPORT void __TBB_EXPORTED_FUNC enqueue(d1::task&, d1::task_arena_base*);
TBB_EXPORT void __TBB_EXPORTED_FUNC enqueue(d1::task&, d1::task_group_context&, d1::task_arena_base*);
TBB_EXPORT void __TBB_EXPORTED_FUNC submit(d1::task&, d1::task_group_context&, arena*, std::uintptr_t);

#if __TBB_PREVIEW_PARALLEL_PHASE
TBB_EXPORT void __TBB_EXPORTED_FUNC enter_parallel_phase(d1::task_arena_base*, std::uintptr_t);
TBB_EXPORT void __TBB_EXPORTED_FUNC exit_parallel_phase(d1::task_arena_base*, std::uintptr_t);
#endif
} // namespace r1

namespace d2 {
inline void enqueue_impl(task_handle&& th, d1::task_arena_base* ta) {
    __TBB_ASSERT(th != nullptr, "Attempt to schedule empty task_handle");

    auto& ctx = task_handle_accessor::ctx_of(th);

<<<<<<< HEAD
#if __TBB_PREVIEW_TASK_GROUP_EXTENSIONS
    task_handle_accessor::mark_task_submitted(th);

    if (task_handle_accessor::has_dependencies(th)) {
        task_handle_accessor::release_continuation(th);
        task_handle_accessor::release(th);
    } else 
#endif
    {
        // Do not access th after release
        r1::enqueue(*task_handle_accessor::release(th), ctx, ta);
    }
=======
    // Do not access th after release
    r1::enqueue(*task_handle_accessor::release(th), ctx, ta);
>>>>>>> d821614d
}
} //namespace d2

namespace d1 {

static constexpr unsigned num_priority_levels = 3;
static constexpr int priority_stride = INT_MAX / (num_priority_levels + 1);

class task_arena_base {
    friend struct r1::task_arena_impl;
    friend void r1::observe(d1::task_scheduler_observer&, bool);
public:
    enum class priority : int {
        low    = 1 * priority_stride,
        normal = 2 * priority_stride,
        high   = 3 * priority_stride
    };

#if __TBB_PREVIEW_PARALLEL_PHASE
    enum class leave_policy : int {
        automatic = 0,
        fast      = 1
    };
#endif

#if __TBB_ARENA_BINDING
    using constraints = tbb::detail::d1::constraints;
#endif /*__TBB_ARENA_BINDING*/
protected:
    //! Special settings
    intptr_t my_version_and_traits;

    std::atomic<do_once_state> my_initialization_state;

    //! nullptr if not currently initialized.
    std::atomic<r1::arena*> my_arena;
    static_assert(sizeof(std::atomic<r1::arena*>) == sizeof(r1::arena*),
        "To preserve backward compatibility we need the equal size of an atomic pointer and a pointer");

    //! Concurrency level for deferred initialization
    int my_max_concurrency;

    //! Reserved slots for external threads
    unsigned my_num_reserved_slots;

    //! Arena priority
    priority my_priority;

    //! The NUMA node index to which the arena will be attached
    numa_node_id my_numa_id;

    //! The core type index to which arena will be attached
    core_type_id my_core_type;

    //! Number of threads per core
    int my_max_threads_per_core;

    // Backward compatibility checks.
    core_type_id core_type() const {
        return (my_version_and_traits & core_type_support_flag) == core_type_support_flag ? my_core_type : automatic;
    }
    int max_threads_per_core() const {
        return (my_version_and_traits & core_type_support_flag) == core_type_support_flag ? my_max_threads_per_core : automatic;
    }

#if __TBB_PREVIEW_PARALLEL_PHASE
    leave_policy get_leave_policy() const {
        return (my_version_and_traits & fast_leave_policy_flag) ? leave_policy::fast : leave_policy::automatic;
    }

    int leave_policy_trait(leave_policy lp) const {
        return lp == leave_policy::fast ? fast_leave_policy_flag : 0;
    }

    void set_leave_policy(leave_policy lp) {
        my_version_and_traits |= leave_policy_trait(lp);
    }
#endif

    enum {
        default_flags               = 0,
        core_type_support_flag      = 1,
        fast_leave_policy_flag      = 1 << 1
    };

    task_arena_base(int max_concurrency, unsigned reserved_for_masters, priority a_priority
#if __TBB_PREVIEW_PARALLEL_PHASE
                    , leave_policy lp
#endif
    )
        : my_version_and_traits(default_flags | core_type_support_flag
#if __TBB_PREVIEW_PARALLEL_PHASE
                | leave_policy_trait(lp)
#endif
        )
        , my_initialization_state(do_once_state::uninitialized)
        , my_arena(nullptr)
        , my_max_concurrency(max_concurrency)
        , my_num_reserved_slots(reserved_for_masters)
        , my_priority(a_priority)
        , my_numa_id(automatic)
        , my_core_type(automatic)
        , my_max_threads_per_core(automatic)
        {}

#if __TBB_ARENA_BINDING
    task_arena_base(const constraints& constraints_, unsigned reserved_for_masters, priority a_priority
#if __TBB_PREVIEW_PARALLEL_PHASE
                    , leave_policy lp
#endif
    )
        : my_version_and_traits(default_flags | core_type_support_flag 
#if __TBB_PREVIEW_PARALLEL_PHASE
                | leave_policy_trait(lp)
#endif
                )
        , my_initialization_state(do_once_state::uninitialized)
        , my_arena(nullptr)
        , my_max_concurrency(constraints_.max_concurrency)
        , my_num_reserved_slots(reserved_for_masters)
        , my_priority(a_priority)
        , my_numa_id(constraints_.numa_id)
        , my_core_type(constraints_.core_type)
        , my_max_threads_per_core(constraints_.max_threads_per_core)
        {}
#endif /*__TBB_ARENA_BINDING*/
public:
    //! Typedef for number of threads that is automatic.
    static const int automatic = -1;
    static const int not_initialized = -2;
};

template<typename R, typename F>
R isolate_impl(F& f) {
    task_arena_function<F, R> func(f);
    r1::isolate_within_arena(func, /*isolation*/ 0);
    return func.consume_result();
}

template <typename F>
class enqueue_task : public task {
    small_object_allocator m_allocator;
    const F m_func;

    void finalize(const execution_data& ed) {
        m_allocator.delete_object(this, ed);
    }
    task* execute(execution_data& ed) override {
        m_func();
        finalize(ed);
        return nullptr;
    }
    task* cancel(execution_data&) override {
        __TBB_ASSERT_RELEASE(false, "Unhandled exception from enqueue task is caught");
        return nullptr;
    }
public:
    enqueue_task(const F& f, small_object_allocator& alloc) : m_allocator(alloc), m_func(f) {}
    enqueue_task(F&& f, small_object_allocator& alloc) : m_allocator(alloc), m_func(std::move(f)) {}
};

template<typename F>
void enqueue_impl(F&& f, task_arena_base* ta) {
    small_object_allocator alloc{};
    r1::enqueue(*alloc.new_object<enqueue_task<typename std::decay<F>::type>>(std::forward<F>(f), alloc), ta);
}
/** 1-to-1 proxy representation class of scheduler's arena
 * Constructors set up settings only, real construction is deferred till the first method invocation
 * Destructor only removes one of the references to the inner arena representation.
 * Final destruction happens when all the references (and the work) are gone.
 */
class task_arena : public task_arena_base {

    void mark_initialized() {
        __TBB_ASSERT( my_arena.load(std::memory_order_relaxed), "task_arena initialization is incomplete" );
        my_initialization_state.store(do_once_state::initialized, std::memory_order_release);
    }

    template<typename R, typename F>
    R execute_impl(F& f) {
        initialize();
        task_arena_function<F, R> func(f);
        r1::execute(*this, func);
        return func.consume_result();
    }
public:
    //! Creates task_arena with certain concurrency limits
    /** Sets up settings only, real construction is deferred till the first method invocation
     *  @arg max_concurrency specifies total number of slots in arena where threads work
     *  @arg reserved_for_masters specifies number of slots to be used by external threads only.
     *       Value of 1 is default and reflects behavior of implicit arenas.
     **/
    task_arena(int max_concurrency_ = automatic, unsigned reserved_for_masters = 1,
               priority a_priority = priority::normal
#if __TBB_PREVIEW_PARALLEL_PHASE
               , leave_policy lp = leave_policy::automatic
#endif
    )
        : task_arena_base(max_concurrency_, reserved_for_masters, a_priority
#if __TBB_PREVIEW_PARALLEL_PHASE
                         , lp
#endif
          )
    {}

#if __TBB_ARENA_BINDING
    //! Creates task arena pinned to certain NUMA node
    task_arena(const constraints& constraints_, unsigned reserved_for_masters = 1,
               priority a_priority = priority::normal
#if __TBB_PREVIEW_PARALLEL_PHASE
               , leave_policy lp = leave_policy::automatic
#endif
    )
        : task_arena_base(constraints_, reserved_for_masters, a_priority
#if __TBB_PREVIEW_PARALLEL_PHASE
                         , lp
#endif
          )
    {}

    //! Copies settings from another task_arena
    task_arena(const task_arena &a) // copy settings but not the reference or instance
        : task_arena_base(
            constraints{}
                .set_numa_id(a.my_numa_id)
                .set_max_concurrency(a.my_max_concurrency)
                .set_core_type(a.my_core_type)
                .set_max_threads_per_core(a.my_max_threads_per_core)
            , a.my_num_reserved_slots, a.my_priority
#if __TBB_PREVIEW_PARALLEL_PHASE
            , a.get_leave_policy()
#endif
        )
    
    {}
#else
    //! Copies settings from another task_arena
    task_arena(const task_arena& a) // copy settings but not the reference or instance
        : task_arena_base(a.my_max_concurrency,
                          a.my_num_reserved_slots,
                          a.my_priority,
#if __TBB_PREVIEW_PARALLEL_PHASE
                          a.get_leave_policy()
#endif
          )
    {}
#endif /*__TBB_ARENA_BINDING*/

    //! Tag class used to indicate the "attaching" constructor
    struct attach {};

    //! Creates an instance of task_arena attached to the current arena of the thread
    explicit task_arena( attach )
        : task_arena_base(automatic, 1, priority::normal
#if __TBB_PREVIEW_PARALLEL_PHASE
        , leave_policy::automatic
#endif
        ) // use default settings if attach fails
    {
        if (r1::attach(*this)) {
            mark_initialized();
        }
    }

    //! Creates an instance of task_arena attached to the current arena of the thread
    explicit task_arena(d1::attach)
        : task_arena(attach{})
    {}

    //! Forces allocation of the resources for the task_arena as specified in constructor arguments
    void initialize() {
        atomic_do_once([this]{ r1::initialize(*this); }, my_initialization_state);
    }

    //! Overrides concurrency level and forces initialization of internal representation
    void initialize(int max_concurrency_, unsigned reserved_for_masters = 1,
                    priority a_priority = priority::normal
#if __TBB_PREVIEW_PARALLEL_PHASE
                    , leave_policy lp = leave_policy::automatic
#endif
    )
    {
        __TBB_ASSERT(!my_arena.load(std::memory_order_relaxed), "Impossible to modify settings of an already initialized task_arena");
        if( !is_active() ) {
            my_max_concurrency = max_concurrency_;
            my_num_reserved_slots = reserved_for_masters;
            my_priority = a_priority;
#if __TBB_PREVIEW_PARALLEL_PHASE
            set_leave_policy(lp);
#endif
            r1::initialize(*this);
            mark_initialized();
        }
    }

#if __TBB_ARENA_BINDING
    void initialize(constraints constraints_, unsigned reserved_for_masters = 1,
                    priority a_priority = priority::normal
#if __TBB_PREVIEW_PARALLEL_PHASE
                    , leave_policy lp = leave_policy::automatic
#endif
    )
    {
        __TBB_ASSERT(!my_arena.load(std::memory_order_relaxed), "Impossible to modify settings of an already initialized task_arena");
        if( !is_active() ) {
            my_numa_id = constraints_.numa_id;
            my_max_concurrency = constraints_.max_concurrency;
            my_core_type = constraints_.core_type;
            my_max_threads_per_core = constraints_.max_threads_per_core;
            my_num_reserved_slots = reserved_for_masters;
            my_priority = a_priority;
#if __TBB_PREVIEW_PARALLEL_PHASE
            set_leave_policy(lp);
#endif
            r1::initialize(*this);
            mark_initialized();
        }
    }
#endif /*__TBB_ARENA_BINDING*/

    //! Attaches this instance to the current arena of the thread
    void initialize(attach) {
        // TODO: decide if this call must be thread-safe
        __TBB_ASSERT(!my_arena.load(std::memory_order_relaxed), "Impossible to modify settings of an already initialized task_arena");
        if( !is_active() ) {
            if ( !r1::attach(*this) ) {
                r1::initialize(*this);
            }
            mark_initialized();
        }
    }

    //! Attaches this instance to the current arena of the thread
    void initialize(d1::attach) {
        initialize(attach{});
    }

    //! Removes the reference to the internal arena representation.
    //! Not thread safe wrt concurrent invocations of other methods.
    void terminate() {
        if( is_active() ) {
            r1::terminate(*this);
            my_initialization_state.store(do_once_state::uninitialized, std::memory_order_relaxed);
        }
    }

    //! Removes the reference to the internal arena representation, and destroys the external object.
    //! Not thread safe wrt concurrent invocations of other methods.
    ~task_arena() {
        terminate();
    }

    //! Returns true if the arena is active (initialized); false otherwise.
    //! The name was chosen to match a task_scheduler_init method with the same semantics.
    bool is_active() const {
        return my_initialization_state.load(std::memory_order_acquire) == do_once_state::initialized;
    }

    //! Enqueues a task into the arena to process a functor, and immediately returns.
    //! Does not require the calling thread to join the arena

    template<typename F>
    void enqueue(F&& f) {
        initialize();
        enqueue_impl(std::forward<F>(f), this);
    }

    //! Enqueues a task into the arena to process a functor wrapped in task_handle, and immediately returns.
    //! Does not require the calling thread to join the arena
    void enqueue(d2::task_handle&& th) {
        initialize();
        d2::enqueue_impl(std::move(th), this);
    }

    //! Joins the arena and executes a mutable functor, then returns
    //! If not possible to join, wraps the functor into a task, enqueues it and waits for task completion
    //! Can decrement the arena demand for workers, causing a worker to leave and free a slot to the calling thread
    //! Since C++11, the method returns the value returned by functor (prior to C++11 it returns void).
    template<typename F>
    auto execute(F&& f) -> decltype(f()) {
        return execute_impl<decltype(f())>(f);
    }

#if __TBB_PREVIEW_PARALLEL_PHASE
    void start_parallel_phase() {
        initialize();
        r1::enter_parallel_phase(this, /*reserved*/0);
    }
    void end_parallel_phase(bool with_fast_leave = false) {
        __TBB_ASSERT(my_initialization_state.load(std::memory_order_relaxed) == do_once_state::initialized, nullptr);
        // It is guaranteed by the standard that conversion of boolean to integral type will result in either 0 or 1
        r1::exit_parallel_phase(this, static_cast<std::uintptr_t>(with_fast_leave));
    }

    class scoped_parallel_phase : no_copy {
        task_arena& arena;
        bool one_time_fast_leave;
    public:
        scoped_parallel_phase(task_arena& ta, bool with_fast_leave = false)
            : arena(ta), one_time_fast_leave(with_fast_leave)
        {
            arena.start_parallel_phase();
        }
        ~scoped_parallel_phase() {
            arena.end_parallel_phase(one_time_fast_leave);
        }
    };
#endif

#if __TBB_EXTRA_DEBUG
    //! Returns my_num_reserved_slots
    int debug_reserved_slots() const {
        // Handle special cases inside the library
        return my_num_reserved_slots;
    }

    //! Returns my_max_concurrency
    int debug_max_concurrency() const {
        // Handle special cases inside the library
        return my_max_concurrency;
    }

    //! Wait for all work in the arena to be completed
    //! Even submitted by other application threads
    //! Joins arena if/when possible (in the same way as execute())
    void debug_wait_until_empty() {
        initialize();
        r1::wait(*this);
    }
#endif //__TBB_EXTRA_DEBUG

    //! Returns the maximal number of threads that can work inside the arena
    int max_concurrency() const {
        // Handle special cases inside the library
        return (my_max_concurrency > 1) ? my_max_concurrency : r1::max_concurrency(this);
    }

    friend void submit(task& t, task_arena& ta, task_group_context& ctx, bool as_critical) {
        __TBB_ASSERT(ta.is_active(), nullptr);
        call_itt_task_notify(releasing, &t);
        r1::submit(t, ctx, ta.my_arena.load(std::memory_order_relaxed), as_critical ? 1 : 0);
    }
};

//! Executes a mutable functor in isolation within the current task arena.
//! Since C++11, the method returns the value returned by functor (prior to C++11 it returns void).
template<typename F>
inline auto isolate(F&& f) -> decltype(f()) {
    return isolate_impl<decltype(f())>(f);
}

//! Returns the index, aka slot number, of the calling thread in its current arena
inline int current_thread_index() {
    slot_id idx = r1::execution_slot(nullptr);
    return idx == slot_id(-1) ? task_arena_base::not_initialized : int(idx);
}

#if __TBB_PREVIEW_TASK_GROUP_EXTENSIONS
inline bool is_inside_task() {
    return nullptr != current_context();
}
#endif //__TBB_PREVIEW_TASK_GROUP_EXTENSIONS

//! Returns the maximal number of threads that can work inside the arena
inline int max_concurrency() {
    return r1::max_concurrency(nullptr);
}

inline void enqueue(d2::task_handle&& th) {
    d2::enqueue_impl(std::move(th), nullptr);
}

template<typename F>
inline void enqueue(F&& f) {
    enqueue_impl(std::forward<F>(f), nullptr);
}

#if __TBB_PREVIEW_PARALLEL_PHASE
inline void start_parallel_phase() {
    r1::enter_parallel_phase(nullptr, /*reserved*/0);
}

inline void end_parallel_phase(bool with_fast_leave) {
    // It is guaranteed by the standard that conversion of boolean to integral type will result in either 0 or 1
    r1::exit_parallel_phase(nullptr, static_cast<std::uintptr_t>(with_fast_leave));
}
#endif

using r1::submit;

} // namespace d1
} // namespace detail

inline namespace v1 {
using detail::d1::task_arena;
using detail::d1::attach;

#if __TBB_PREVIEW_TASK_GROUP_EXTENSIONS
using detail::d1::is_inside_task;
#endif

namespace this_task_arena {
using detail::d1::current_thread_index;
using detail::d1::max_concurrency;
using detail::d1::isolate;

using detail::d1::enqueue;

#if __TBB_PREVIEW_PARALLEL_PHASE
using detail::d1::start_parallel_phase;
using detail::d1::end_parallel_phase;
#endif
} // namespace this_task_arena

} // inline namespace v1

} // namespace tbb
#endif /* __TBB_task_arena_H */<|MERGE_RESOLUTION|>--- conflicted
+++ resolved
@@ -108,10 +108,7 @@
 
     auto& ctx = task_handle_accessor::ctx_of(th);
 
-<<<<<<< HEAD
 #if __TBB_PREVIEW_TASK_GROUP_EXTENSIONS
-    task_handle_accessor::mark_task_submitted(th);
-
     if (task_handle_accessor::has_dependencies(th)) {
         task_handle_accessor::release_continuation(th);
         task_handle_accessor::release(th);
@@ -121,10 +118,6 @@
         // Do not access th after release
         r1::enqueue(*task_handle_accessor::release(th), ctx, ta);
     }
-=======
-    // Do not access th after release
-    r1::enqueue(*task_handle_accessor::release(th), ctx, ta);
->>>>>>> d821614d
 }
 } //namespace d2
 
