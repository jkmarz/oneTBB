--- conflicted
+++ resolved
@@ -202,8 +202,6 @@
     waiters_type&& waiters() && { return std::move(my_waiters); }
 
     bool empty() const { return my_waiters.empty(); }
-<<<<<<< HEAD
-=======
 
     void merge(const message_metainfo& other) {
         // TODO: should we avoid duplications on merging
@@ -211,7 +209,6 @@
                                 other.waiters().begin(),
                                 other.waiters().end());
     }
->>>>>>> 1ce85d9b
 private:
     waiters_type my_waiters;
 }; // class message_metainfo
@@ -302,19 +299,6 @@
 #if __TBB_PREVIEW_FLOW_GRAPH_TRY_PUT_AND_WAIT
     //! Put an item to the receiver and wait for completion
     bool try_put_and_wait( const T& t ) {
-<<<<<<< HEAD
-        d1::small_object_allocator alloc{};
-        d1::wait_context_vertex* msg_wait_context = alloc.new_object<d1::wait_context_vertex>();
-
-        graph_task* res = try_put_task(t, message_metainfo{message_metainfo::waiters_type{msg_wait_context}});
-        if (!res) return false;
-        if (res != SUCCESSFULLY_ENQUEUED) spawn_in_graph_arena(graph_reference(), *res);
-
-        __TBB_ASSERT(graph_reference().my_context != nullptr, "No wait_context associated with the Flow Graph");
-
-        wait(msg_wait_context->get_context(), *graph_reference().my_context);
-        return true;
-=======
         // Since try_put_and_wait is a blocking call, it is safe to create wait_context on stack
         d1::wait_context_vertex msg_wait_vertex{};
 
@@ -324,7 +308,6 @@
             wait(msg_wait_vertex.get_context(), *graph_reference().my_context);
         }
         return res;
->>>>>>> 1ce85d9b
     }
 #endif
 
@@ -723,11 +706,7 @@
 
 #if __TBB_PREVIEW_FLOW_GRAPH_TRY_PUT_AND_WAIT
 private:
-<<<<<<< HEAD
-    bool try_reserve(output_type& v, message_metainfo&) override {
-=======
     bool try_reserve( output_type& v, message_metainfo& ) override {
->>>>>>> 1ce85d9b
         return try_reserve(v);
     }
 
@@ -1069,16 +1048,10 @@
         return emit_element<N>::emit_this(this->my_graph, t, output_ports());
     }
 #if __TBB_PREVIEW_FLOW_GRAPH_TRY_PUT_AND_WAIT
-<<<<<<< HEAD
-    // TODO: add support for split_node
-    graph_task* try_put_task(const TupleType& t, const message_metainfo&) override {
-        return try_put_task(t);
-=======
     graph_task* try_put_task(const TupleType& t, const message_metainfo& metainfo) override {
         // Sending split messages in parallel is not justified, as overheads would prevail.
         // Also, we do not have successors here. So we just tell the task returned here is successful.
         return emit_element<N>::emit_this(this->my_graph, t, output_ports(), metainfo);
->>>>>>> 1ce85d9b
     }
 #endif
 
@@ -1256,14 +1229,8 @@
     }
 
 #if __TBB_PREVIEW_FLOW_GRAPH_TRY_PUT_AND_WAIT
-<<<<<<< HEAD
-    // TODO: add support for broadcast_node
-    graph_task* try_put_task(const T& t, const message_metainfo&) override {
-        return try_put_task(t);
-=======
     graph_task* try_put_task(const T& t, const message_metainfo& metainfo) override {
         return try_put_task_impl(t, metainfo);
->>>>>>> 1ce85d9b
     }
 #endif
 
@@ -1312,11 +1279,7 @@
         graph_task* ltask;
         successor_type *r;
 #if __TBB_PREVIEW_FLOW_GRAPH_TRY_PUT_AND_WAIT
-<<<<<<< HEAD
-        message_metainfo* metainfo;
-=======
         message_metainfo* metainfo{ nullptr };
->>>>>>> 1ce85d9b
 #endif
 
         buffer_operation(const T& e, op_type t) : type(char(t))
@@ -1332,25 +1295,11 @@
             : type(char(t)), elem(const_cast<T*>(&e)), ltask(nullptr), r(nullptr)
             , metainfo(const_cast<message_metainfo*>(&info))
         {}
-<<<<<<< HEAD
-#endif
-        buffer_operation(op_type t) : type(char(t)), elem(nullptr), ltask(nullptr), r(nullptr)
-#if __TBB_PREVIEW_FLOW_GRAPH_TRY_PUT_AND_WAIT
-            , metainfo(nullptr)
-#endif
-        {}
-
-#if __TBB_PREVIEW_FLOW_GRAPH_TRY_PUT_AND_WAIT
+
         buffer_operation(op_type t, message_metainfo& info)
             : type(char(t)), elem(nullptr), ltask(nullptr), r(nullptr), metainfo(&info) {}
 #endif
-=======
-
-        buffer_operation(op_type t, message_metainfo& info)
-            : type(char(t)), elem(nullptr), ltask(nullptr), r(nullptr), metainfo(&info) {}
-#endif
         buffer_operation(op_type t) : type(char(t)), elem(nullptr), ltask(nullptr), r(nullptr) {}
->>>>>>> 1ce85d9b
     };
 
     bool forwarder_busy;
@@ -1504,13 +1453,9 @@
             this->push_back(*(op->elem), (*op->metainfo));
         } else
 #endif
-<<<<<<< HEAD
-            this->push_back(*(op->elem));
-=======
         {
             this->push_back(*(op->elem));
         }
->>>>>>> 1ce85d9b
         op->status.store(SUCCEEDED, std::memory_order_release);
         return true;
     }
@@ -1641,14 +1586,6 @@
     }
 
 #if __TBB_PREVIEW_FLOW_GRAPH_TRY_PUT_AND_WAIT
-<<<<<<< HEAD
-private:
-    // TODO: add real implementation
-    bool try_reserve(output_type& v, message_metainfo&) override {
-        return try_reserve(v);
-    }
-public:
-=======
     bool try_reserve( output_type& v, message_metainfo& metainfo ) override {
         buffer_operation op_data(res_item, metainfo);
         op_data.elem = &v;
@@ -1656,7 +1593,6 @@
         (void)enqueue_forwarding_task(op_data);
         return op_data.status==SUCCEEDED;
     }
->>>>>>> 1ce85d9b
 #endif
 
     //! Release a reserved item.
@@ -1769,20 +1705,11 @@
 #if __TBB_PREVIEW_FLOW_GRAPH_TRY_PUT_AND_WAIT
             if (op->metainfo) {
                 this->pop_front(*(op->elem), *(op->metainfo));
-<<<<<<< HEAD
-            } else {
-                this->pop_front(*(op->elem));
-            }
-#else
-            this->pop_front(*(op->elem));
-#endif
-=======
             } else
 #endif
             {
                 this->pop_front(*(op->elem));
             }
->>>>>>> 1ce85d9b
             op->status.store(SUCCEEDED, std::memory_order_release);
         }
     }
@@ -1908,11 +1835,7 @@
         this->my_tail = new_tail;
 
 #if __TBB_PREVIEW_FLOW_GRAPH_TRY_PUT_AND_WAIT
-<<<<<<< HEAD
-        auto place_item_result = op->metainfo ? this->place_item(tag, *(op->elem), *(op->metainfo))
-=======
         bool place_item_result = op->metainfo ? this->place_item(tag, *(op->elem), *(op->metainfo))
->>>>>>> 1ce85d9b
                                               : this->place_item(tag, *(op->elem));
         const op_stat res = place_item_result ? SUCCEEDED : FAILED;
 #else
@@ -1983,20 +1906,11 @@
 #if __TBB_PREVIEW_FLOW_GRAPH_TRY_PUT_AND_WAIT
         if (op->metainfo) {
             prio_push(*(op->elem), *(op->metainfo));
-<<<<<<< HEAD
-        } else {
-            prio_push(*(op->elem));
-        }
-#else
-        prio_push(*(op->elem));
-#endif
-=======
         } else
 #endif
         {
             prio_push(*(op->elem));
         }
->>>>>>> 1ce85d9b
         op->status.store(SUCCEEDED, std::memory_order_release);
         return true;
     }
@@ -2165,15 +2079,8 @@
             input_type to_place;
 #if __TBB_PREVIEW_FLOW_GRAPH_TRY_PUT_AND_WAIT
             message_metainfo metainfo;
-<<<<<<< HEAD
-            this->fetch_item(mark, to_place, metainfo);
-#else
-            this->fetch_item(mark, to_place);
-#endif
-=======
 #endif
             this->fetch_item(mark, to_place __TBB_FLOW_GRAPH_METAINFO_ARG(metainfo));
->>>>>>> 1ce85d9b
             do { // push to_place up the heap
                 size_type parent = (cur_pos-1)>>1;
                 if (!compare(this->get_my_item(parent), to_place))
@@ -2455,12 +2362,6 @@
         return rtask;
     }
 
-<<<<<<< HEAD
-#if __TBB_PREVIEW_FLOW_GRAPH_TRY_PUT_AND_WAIT
-    // TODO: add support for limiter_node
-    graph_task* try_put_task(const T& t, const message_metainfo&) override {
-        return try_put_task(t);
-=======
 protected:
     graph_task* try_put_task(const T& t) override {
         return try_put_task_impl(t __TBB_FLOW_GRAPH_METAINFO_ARG(message_metainfo{}));
@@ -2468,7 +2369,6 @@
 #if __TBB_PREVIEW_FLOW_GRAPH_TRY_PUT_AND_WAIT
     graph_task* try_put_task(const T& t, const message_metainfo& metainfo) override {
         return try_put_task_impl(t, metainfo);
->>>>>>> 1ce85d9b
     }
 #endif
 
