--- conflicted
+++ resolved
@@ -473,11 +473,7 @@
     task* execute(d1::execution_data&) override {
         task* next_task = d2::task_ptr_or_nullptr(m_func);
 #if __TBB_PREVIEW_TASK_GROUP_EXTENSIONS
-<<<<<<< HEAD
-        task_with_dynamic_state* successor_task = this->get_dynamic_state()->complete_task();
-=======
         task_with_dynamic_state* successor_task = this->complete_task();
->>>>>>> acd90852
         next_task = combine_tasks(next_task, successor_task);
 #endif
         finalize();
@@ -665,14 +661,6 @@
         internal_make_edge(task_tracker_accessor::get_task_dynamic_state(pred),
                            task_handle_accessor::get_task_dynamic_state(succ));
     }
-
-    struct current_task {
-        static void add_successor(d2::task_handle& succ) {
-            __TBB_ASSERT(succ != nullptr, "empty successor handle is not allowed for add_successor");
-            internal_make_edge(get_current_task_dynamic_state(),
-                               task_handle_accessor::get_task_dynamic_state(succ));
-        }
-    };
 #endif
 }; // class task_group
 
