--- conflicted
+++ resolved
@@ -616,11 +616,6 @@
 
         using acs = d2::task_handle_accessor;
         __TBB_ASSERT(&acs::ctx_of(h) == &context(), "Attempt to schedule task_handle into different task_group");
-<<<<<<< HEAD
-#if __TBB_PREVIEW_TASK_GROUP_EXTENSIONS
-        acs::mark_task_submitted(h);
-=======
->>>>>>> d821614d
 
         if (acs::has_dependencies(h)) {
             acs::release_continuation(h);
