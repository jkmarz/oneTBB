--- conflicted
+++ resolved
@@ -101,17 +101,8 @@
         __TBB_ASSERT(ed.context == &this->ctx(), "The task group context should be used for all tasks");
         task* next_task = task_ptr_or_nullptr(m_func);
 #if __TBB_PREVIEW_TASK_GROUP_EXTENSIONS
-<<<<<<< HEAD
-        task_dynamic_state* state = this->get_dynamic_state_if_created();
-        
-        if (state != nullptr) {
-            task_with_dynamic_state* successor_task = state->complete_task();
-            next_task = combine_tasks(next_task, successor_task);
-        }
-=======
         task_with_dynamic_state* successor_task = this->get_dynamic_state()->complete_task();
         next_task = combine_tasks(next_task, successor_task);
->>>>>>> 0dc6885c
 #endif
         finalize(&ed);
         return next_task;
@@ -468,15 +459,9 @@
 template <typename F>
 class function_stack_task
 #if __TBB_PREVIEW_TASK_GROUP_EXTENSIONS
-<<<<<<< HEAD
-: public task_with_dynamic_state
-#else
-: public d1::task
-=======
     : public task_with_dynamic_state
 #else
     : public d1::task
->>>>>>> 0dc6885c
 #endif
 {
     const F& m_func;
@@ -486,21 +471,10 @@
         m_wait_tree_vertex->release();
     }
     task* execute(d1::execution_data&) override {
-<<<<<<< HEAD
-        task* next_task = d2::task_ptr_or_nullptr(m_func);
-#if __TBB_PREVIEW_TASK_GROUP_EXTENSIONS
-        task_dynamic_state* state = this->get_dynamic_state_if_created();
-
-        if (state != nullptr) {
-            task_with_dynamic_state* successor_task = state->complete_task();
-            next_task = combine_tasks(next_task, successor_task);
-        }
-=======
         task* res = d2::task_ptr_or_nullptr(m_func);
 #if __TBB_PREVIEW_TASK_GROUP_EXTENSIONS
         task_with_dynamic_state* successor_task = this->get_dynamic_state()->complete_task();
         __TBB_ASSERT(successor_task == nullptr, "function_stack_task cannot have successors yet");
->>>>>>> 0dc6885c
 #endif
         finalize();
         return next_task;
